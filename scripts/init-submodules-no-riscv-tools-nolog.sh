#!/usr/bin/env bash

# exit script if any command fails
set -e
set -o pipefail

RDIR=$(git rev-parse --show-toplevel)

# get helpful utilities
source $RDIR/scripts/utils.sh

common_setup

function usage
{
    echo "Usage: $0"
    echo "Initialize Chipyard submodules and setup initial env.sh script."
    echo ""
}

while test $# -gt 0
do
   case "$1" in
        -h | -H | --help | help)
            usage
            exit 1
            ;;
        --force | -f | --skip-validate) # Deprecated flags
            ;;
        *)
            echo "ERROR: bad argument $1"
            usage
            exit 2
            ;;
    esac
    shift
done

# check that git version is at least 1.7.8
MYGIT=$(git --version)
MYGIT=${MYGIT#'git version '} # Strip prefix
case ${MYGIT} in
    [1-9]*)
        ;;
    *)
        echo "WARNING: unknown git version"
        ;;
esac
MINGIT="1.8.5"
if [ "$MINGIT" != "$(echo -e "$MINGIT\n$MYGIT" | sort -V | head -n1)" ]; then
  echo "This script requires git version $MINGIT or greater. Exiting."
  exit 4
fi

# before doing anything verify that you are on a release branch/tag
save_bash_options
set +e

cd "$RDIR"

(
    # Blocklist of submodules to initially skip:
    # - Toolchain submodules
    # - Generators with huge submodules (e.g., linux sources)
    # - FireSim until explicitly requested
    # - Hammer tool plugins
    git_submodule_exclude() {
        # Call the given subcommand (shell function) on each submodule
        # path to temporarily exclude during the recursive update
        for name in \
            toolchains/*-tools/* \
            toolchains/libgloss \
            generators/sha3 \
            generators/gemmini \
            generators/rocket-chip \
            sims/firesim \
            software/nvdla-workload \
            software/coremark \
            software/firemarshal \
            software/spec2017 \
<<<<<<< HEAD
            vlsi/hammer-mentor-plugins \
            CEP_Chipyard_ASIC
=======
            tools/dsptools \
            tools/rocket-dsp-utils \
            vlsi/hammer-mentor-plugins
>>>>>>> ac58f38d
        do
            "$1" "${name%/}"
        done
    }

    _skip() { git config --local "submodule.${1}.update" none ; }
    _unskip() { git config --local --unset-all "submodule.${1}.update" || : ; }

    trap 'git_submodule_exclude _unskip' EXIT INT TERM
    (
        set -x
        git_submodule_exclude _skip
        git submodule update --init --recursive #--jobs 8
    )
)

(
    # Non-recursive clone to exclude riscv-linux
    git submodule update --init generators/sha3

    # Non-recursive clone to exclude gemmini-software
    git submodule update --init generators/gemmini
    git -C generators/gemmini/ submodule update --init --recursive software/gemmini-rocc-tests

    # Non-recursive clone
    git submodule update --init generators/rocket-chip

    # Minimal non-recursive clone to initialize sbt dependencies
    git submodule update --init sims/firesim
    git config --local submodule.sims/firesim.update none

<<<<<<< HEAD
    # Initialize the OpenTitan submodule
    git submodule update --init opentitan
=======
    # Non-recursive clone
    git submodule update --init tools/rocket-dsp-utils

    # Non-recursive clone
    git submodule update --init tools/dsptools
>>>>>>> ac58f38d

    # Only shallow clone needed for basic SW tests
    git submodule update --init software/firemarshal
)

# Configure firemarshal to know where our firesim installation is
if [ ! -f ./software/firemarshal/marshal-config.yaml ]; then
  echo "firesim-dir: '../../sims/firesim/'" > ./software/firemarshal/marshal-config.yaml
fi

replace_content env.sh init-submodules "# line auto-generated by init-submodules-no-riscv-tools.sh
__DIR="$RDIR"
PATH=\$__DIR/software/firemarshal:\$PATH"<|MERGE_RESOLUTION|>--- conflicted
+++ resolved
@@ -78,14 +78,10 @@
             software/coremark \
             software/firemarshal \
             software/spec2017 \
-<<<<<<< HEAD
+            tools/dsptools \
+            tools/rocket-dsp-utils \
             vlsi/hammer-mentor-plugins \
             CEP_Chipyard_ASIC
-=======
-            tools/dsptools \
-            tools/rocket-dsp-utils \
-            vlsi/hammer-mentor-plugins
->>>>>>> ac58f38d
         do
             "$1" "${name%/}"
         done
@@ -117,19 +113,18 @@
     git submodule update --init sims/firesim
     git config --local submodule.sims/firesim.update none
 
-<<<<<<< HEAD
-    # Initialize the OpenTitan submodule
-    git submodule update --init opentitan
-=======
     # Non-recursive clone
     git submodule update --init tools/rocket-dsp-utils
 
     # Non-recursive clone
     git submodule update --init tools/dsptools
->>>>>>> ac58f38d
 
     # Only shallow clone needed for basic SW tests
     git submodule update --init software/firemarshal
+
+    # Initialize the OpenTitan submodule
+    git submodule update --init opentitan
+
 )
 
 # Configure firemarshal to know where our firesim installation is
