--- conflicted
+++ resolved
@@ -129,12 +129,10 @@
 # Only shallow clone needed for basic SW tests
 git submodule update --init software/firemarshal
 
-<<<<<<< HEAD
 # Initialize the OpenTitan submodule
 git submodule update --init opentitan
-=======
+
 set +x
->>>>>>> 4a118969
 
 # Configure firemarshal to know where our firesim installation is
 if [ ! -f ./software/firemarshal/marshal-config.yaml ]; then
