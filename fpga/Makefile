--- conflicted
+++ resolved
@@ -132,7 +132,6 @@
 	BOOTROM_TARGETS	  :=
 endif
 
-<<<<<<< HEAD
 # Bootrom targets are "cleared" for CEP FPGA targets, since
 # build is controlled from within the chisel configuration
 ifeq ($(SUB_PROJECT),cep_vcu118)
@@ -177,10 +176,9 @@
 $(error Invalid SUB_PROJECT)
 endif
 endif
-=======
+
 export USE_CHISEL6=1
 
->>>>>>> eb6910aa
 include $(base_dir)/variables.mk
 
 # default variables to build the arty example
