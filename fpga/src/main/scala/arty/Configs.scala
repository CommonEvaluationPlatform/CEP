--- conflicted
+++ resolved
@@ -17,27 +17,6 @@
 
 import chipyard.{BuildSystem, DefaultClockFrequencyKey}
 
-<<<<<<< HEAD
-class WithDefaultPeripherals extends Config((site, here, up) => {
-  case PeripheryUARTKey => List(
-    UARTParams(BigInt(0x64000000L)))
-  case BootROMLocated(x) => up(BootROMLocated(x), site).map { p =>
-    // invoke makefile for sdboot
-    val freqMHz = (site(DefaultClockFrequencyKey) * 1e6).toLong
-    val make = s"make -C fpga/src/main/resources/vcu118/sdboot PBUS_CLK=${freqMHz} bin"
-    require (make.! == 0, "Failed to build bootrom")
-    p.copy(hang = 0x10000, contentFileName = s"./fpga/src/main/resources/vcu118/sdboot/build/sdboot.bin")
-  }
-  case DTSTimebase => BigInt((1e6).toLong)
-  case JtagDTMKey => new JtagDTMConfig (
-    idcodeVersion = 2,
-    idcodePartNum = 0x000,
-    idcodeManufId = 0x489,
-    debugIdleCycles = 5)
-  case SerialTLKey => None // remove serialized tl port
-})
-=======
->>>>>>> 7475bfb1
 // DOC include start: AbstractArty and Rocket
 class WithArtyTweaks extends Config(
   new WithArtyJTAGHarnessBinder ++
@@ -51,18 +30,7 @@
 
 class TinyRocketArtyConfig extends Config(
   new WithArtyTweaks ++
-<<<<<<< HEAD
-  new chipyard.TinyRocketConfig)
-
-class TinyRocketArtySimConfig extends Config(
-  new WithFPGASimSerial ++
-  new testchipip.WithDefaultSerialTL ++
-  new chipyard.harness.WithSimSerial ++
-  new chipyard.harness.WithTiedOffDebug ++
-  new TinyRocketArtyConfig)
-=======
   new freechips.rocketchip.subsystem.WithNBreakpoints(2) ++
   new chipyard.TinyRocketConfig
 )
->>>>>>> 7475bfb1
 // DOC include end: AbstractArty and Rocket