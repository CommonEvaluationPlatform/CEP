package chipyard.fpga.arty

import chisel3._

import freechips.rocketchip.diplomacy.{LazyModule}
import freechips.rocketchip.config.{Parameters}

import sifive.fpgashells.shell.xilinx.artyshell.{ArtyShell}

import chipyard.{BuildTop, HasHarnessSignalReferences}
import chipyard.harness.{ApplyHarnessBinders}
import chipyard.iobinders.{HasIOBinders}

import testchipip.{SerialTLKey}

class ArtyFPGATestHarness(override implicit val p: Parameters) extends ArtyShell with HasHarnessSignalReferences {

  val lazyDut = LazyModule(p(BuildTop)(p)).suggestName("chiptop")

  // Convert harness resets from Bool to Reset type.
  val hReset = Wire(Reset())
  hReset := ck_rst

  val dReset = Wire(AsyncReset())
  dReset := reset_core.asAsyncReset

  // Default to 32MHz clock
  withClockAndReset(clock_32MHz, hReset) {
    val dut = Module(lazyDut.module)
  }

  // Set SRST_n (JTAG reset, active-low) to true unless overridden in the JTAG
  // harness binder. This is necessary because the Xilinx reset IP depends on it
  // in fpga-shells, and the simulation config does not include JTAG.
  SRST_n := true.B

<<<<<<< HEAD
  val logicHigh     = Wire(Bool())
  val logicLow      = Wire(Bool())
  logicHigh         := true.B
  logicLow          := false.B

=======
  val buildtopClock = clock_32MHz
  val buildtopReset = dReset
>>>>>>> 7a3f7aef
  val dutReset = dReset
  val success = IO(Output(Bool()))

  // This will be overridden by the WithFPGASimSerial harness binder to set
  // success to the output of the sim serial module.
  success := false.B

  // must be after HasHarnessSignalReferences assignments
  lazyDut match { case d: HasIOBinders =>
    ApplyHarnessBinders(this, d.lazySystem, d.portMap)
  }
}
<|MERGE_RESOLUTION|>--- conflicted
+++ resolved
@@ -34,16 +34,8 @@
   // in fpga-shells, and the simulation config does not include JTAG.
   SRST_n := true.B
 
-<<<<<<< HEAD
-  val logicHigh     = Wire(Bool())
-  val logicLow      = Wire(Bool())
-  logicHigh         := true.B
-  logicLow          := false.B
-
-=======
   val buildtopClock = clock_32MHz
   val buildtopReset = dReset
->>>>>>> 7a3f7aef
   val dutReset = dReset
   val success = IO(Output(Bool()))
 
