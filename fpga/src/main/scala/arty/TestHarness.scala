--- conflicted
+++ resolved
@@ -11,16 +11,7 @@
 import chipyard.harness.{HasHarnessInstantiators}
 import chipyard.iobinders.{HasIOBinders}
 
-<<<<<<< HEAD
-import testchipip.{SerialTLKey}
-
-class ArtyFPGATestHarness(override implicit val p: Parameters) extends ArtyShell with HasHarnessSignalReferences {
-
-  val lazyDut = LazyModule(p(BuildTop)(p)).suggestName("chiptop")
-
-=======
 class ArtyFPGATestHarness(override implicit val p: Parameters) extends ArtyShell with HasHarnessInstantiators {
->>>>>>> b7644b24
   // Convert harness resets from Bool to Reset type.
   val hReset = Wire(Reset())
   hReset := ~ck_rst
@@ -28,32 +19,11 @@
   val dReset = Wire(AsyncReset())
   dReset := reset_core.asAsyncReset
 
-<<<<<<< HEAD
-  // Default to 32MHz clock
-  withClockAndReset(clock_32MHz, hReset) {
-    val dut = Module(lazyDut.module)
-  }
-
-  // Set SRST_n (JTAG reset, active-low) to true unless overridden in the JTAG
-  // harness binder. This is necessary because the Xilinx reset IP depends on it
-  // in fpga-shells, and the simulation config does not include JTAG.
-  SRST_n := true.B
-
-  val buildtopClock = clock_32MHz
-  val buildtopReset = dReset
-  val dutReset = dReset
-  val success = IO(Output(Bool()))
-
-  // This will be overridden by the WithFPGASimSerial harness binder to set
-  // success to the output of the sim serial module.
-  success := false.B
-=======
   def success = {require(false, "Success not supported"); false.B }
 
   def referenceClockFreqMHz = 32.0
   def referenceClock = clock_32MHz
   def referenceReset = hReset
->>>>>>> b7644b24
 
   instantiateChipTops()
 }