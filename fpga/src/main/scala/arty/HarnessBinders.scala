package chipyard.fpga.arty

import chisel3._

import freechips.rocketchip.devices.debug.{HasPeripheryDebug}
import freechips.rocketchip.jtag.{JTAGIO}

import sifive.blocks.devices.uart.{UARTPortIO, HasPeripheryUARTModuleImp}
import sifive.blocks.devices.jtag.{JTAGPins, JTAGPinsFromPort}
import sifive.blocks.devices.pinctrl.{BasePin}

import sifive.fpgashells.ip.xilinx.{IBUFG, IOBUF, PULLUP, PowerOnResetFPGAOnly}

import chipyard.harness.{ComposeHarnessBinder, OverrideHarnessBinder}
import chipyard.iobinders.JTAGChipIO

import testchipip._

import chisel3.util._
import chisel3.experimental.IO
import freechips.rocketchip.config.{Parameters, Field}
import freechips.rocketchip.subsystem._
import freechips.rocketchip.tilelink._
import freechips.rocketchip.devices.debug.HasPeripheryDebug
import freechips.rocketchip.diplomacy._
import freechips.rocketchip.util._
import freechips.rocketchip.prci.{ClockSinkDomain}
import scala.math.min

class WithArtyResetHarnessBinder extends ComposeHarnessBinder({
<<<<<<< HEAD
  (system: HasPeripheryDebugModuleImp, th: ArtyFPGATestHarness, ports: Seq[Bool]) => {
    require(ports.size == 2)

    withClockAndReset(th.clock_32MHz, th.hReset) {
=======
  (system: HasPeripheryDebug, th: ArtyFPGATestHarness, ports: Seq[Data]) => {
    val resetPorts = ports.collect { case b: Bool => b }
    require(resetPorts.size == 2)
    withClockAndReset(th.clock_32MHz, th.ck_rst) {
>>>>>>> 968b207c
      // Debug module reset
      th.dut_ndreset := resetPorts(0)

      // JTAG reset
      resetPorts(1) := PowerOnResetFPGAOnly(th.clock_32MHz)
    }
  }
})

class WithFPGASimSerial extends OverrideHarnessBinder({
  (system: CanHavePeripheryTLSerial, th: ArtyFPGATestHarness, ports: Seq[ClockedIO[SerialIO]]) => {
    // This binder is the main difference between FPGA and Chipyard simulation.
    // For FPGA sim, we want to wire the output of the Xilinx reset IP to 
    // the sim ram and serial modules, rather than connect the harness reset
    // directly.
    implicit val p = chipyard.iobinders.GetSystemParameters(system)
    ports.map({ port =>
      val bits = SerialAdapter.asyncQueue(port, th.buildtopClock, th.buildtopReset)
      withClockAndReset(th.buildtopClock, th.buildtopReset.asBool) {
        val ram = SerialAdapter.connectHarnessRAM(system.serdesser.get, bits, th.buildtopReset.asBool)

        val success = {
          val sim = Module(new SimSerial(ram.module.io.tsi_ser.w))
          sim.io.clock := port.clock
          sim.io.reset := th.buildtopReset.asBool
          sim.io.serial <> ram.module.io.tsi_ser
          sim.io.exit
        }

        when (success) { th.success := true.B }
      }
    })
  }
})

class WithArtyJTAGHarnessBinder extends OverrideHarnessBinder({
  (system: HasPeripheryDebug, th: ArtyFPGATestHarness, ports: Seq[Data]) => {
    ports.map {
      case j: JTAGChipIO => withClockAndReset(th.buildtopClock, th.hReset) {
        val jtag_wire = Wire(new JTAGIO)
        jtag_wire.TDO.data := j.TDO
        jtag_wire.TDO.driven := true.B
        j.TCK := jtag_wire.TCK
        j.TMS := jtag_wire.TMS
        j.TDI := jtag_wire.TDI

        val io_jtag = Wire(new JTAGPins(() => new BasePin(), false)).suggestName("jtag")

        JTAGPinsFromPort(io_jtag, jtag_wire)

        io_jtag.TCK.i.ival := IBUFG(IOBUF(th.jd_2).asClock).asBool

        IOBUF(th.jd_5, io_jtag.TMS)
        PULLUP(th.jd_5)

        IOBUF(th.jd_4, io_jtag.TDI)
        PULLUP(th.jd_4)

        IOBUF(th.jd_0, io_jtag.TDO)

        // mimic putting a pullup on this line (part of reset vote)
        th.SRST_n := IOBUF(th.jd_6)
        PULLUP(th.jd_6)

        // ignore the po input
        io_jtag.TCK.i.po.map(_ := DontCare)
        io_jtag.TDI.i.po.map(_ := DontCare)
        io_jtag.TMS.i.po.map(_ := DontCare)
        io_jtag.TDO.i.po.map(_ := DontCare)
      }
      case b: Bool =>
    }
  }
})

class WithArtyUARTHarnessBinder extends OverrideHarnessBinder({
  (system: HasPeripheryUARTModuleImp, th: ArtyFPGATestHarness, ports: Seq[UARTPortIO]) => {
    withClockAndReset(th.clock_32MHz, th.hReset) {
      IOBUF(th.uart_rxd_out,  ports.head.txd)
      ports.head.rxd := IOBUF(th.uart_txd_in)
    }
  }
})<|MERGE_RESOLUTION|>--- conflicted
+++ resolved
@@ -28,17 +28,10 @@
 import scala.math.min
 
 class WithArtyResetHarnessBinder extends ComposeHarnessBinder({
-<<<<<<< HEAD
-  (system: HasPeripheryDebugModuleImp, th: ArtyFPGATestHarness, ports: Seq[Bool]) => {
-    require(ports.size == 2)
-
-    withClockAndReset(th.clock_32MHz, th.hReset) {
-=======
   (system: HasPeripheryDebug, th: ArtyFPGATestHarness, ports: Seq[Data]) => {
     val resetPorts = ports.collect { case b: Bool => b }
     require(resetPorts.size == 2)
     withClockAndReset(th.clock_32MHz, th.ck_rst) {
->>>>>>> 968b207c
       // Debug module reset
       th.dut_ndreset := resetPorts(0)
 
