--- conflicted
+++ resolved
@@ -64,11 +64,8 @@
   // io binders
   new WithUARTIOPassthrough ++
   new WithSPIIOPassthrough ++
-<<<<<<< HEAD
   new WithTLIOPassthrough ++
   new WithGPIOIOPassthrough ++
-=======
->>>>>>> 7475bfb1
   // other configuration
   new WithDefaultPeripherals ++
   new chipyard.config.WithTLBackingMemory ++ // use TL backing memory
@@ -79,7 +76,6 @@
   new WithFPGAFrequency(100) // default 100MHz freq
 )
 
-<<<<<<< HEAD
 class RocketVCU118CEPConfig extends Config(
   new chipyard.config.WithAES ++
   new chipyard.config.WithDES3 ++
@@ -179,19 +175,6 @@
   
   // Default Chipyard AbstractConfig
   new chipyard.config.AbstractConfig
-=======
-class RocketVCU118Config extends Config(
-  new WithVCU118Tweaks ++
-  new chipyard.RocketConfig
-)
-// DOC include end: AbstractVCU118 and Rocket
-
-class BoomVCU118Config extends Config(
-  new WithFPGAFrequency(50) ++
-  new WithVCU118Tweaks ++
-  new chipyard.MegaBoomConfig
->>>>>>> 7475bfb1
-)
 
 class WithFPGAFrequency(fMHz: Double) extends Config(
   new chipyard.config.WithPeripheryBusFrequency(fMHz) ++ // assumes using PBUS as default freq.
