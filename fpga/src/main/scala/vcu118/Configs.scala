--- conflicted
+++ resolved
@@ -104,20 +104,10 @@
   new WithFPGAFrequency(100) ++ // default 100MHz freq
   new WithNoDesignKey ++
   // harness binders
-<<<<<<< HEAD
-  new chipyard.harness.WithAllClocksFromHarnessClockInstantiator ++
-  new WithVCU118UARTHarnessBinder ++
-  new WithVCU118SPISDCardHarnessBinder ++
-  new WithVCU118DDRMemHarnessBinder ++
-  // io binders
-  new WithUARTIOPassthrough ++
-  new WithSPIIOPassthrough ++
-=======
   new WithUART ++
   new WithSPISDCard ++
   new WithDDRMem ++
   new WithJTAG ++
->>>>>>> 766ea735
   // other configuration
   new WithDefaultPeripherals ++
   new chipyard.config.WithTLBackingMemory ++ // use TL backing memory
