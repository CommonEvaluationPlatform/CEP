package chipyard.fpga.vcu118

import chisel3._
import chisel3.experimental.{IO}

import freechips.rocketchip.diplomacy.{LazyModule, LazyRawModuleImp, BundleBridgeSource}
import org.chipsalliance.cde.config.{Parameters}
import freechips.rocketchip.tilelink._
import freechips.rocketchip.diplomacy.{IdRange, TransferSizes}
import freechips.rocketchip.subsystem.{SystemBusKey}

import sifive.fpgashells.shell.xilinx._
import sifive.fpgashells.ip.xilinx.{IBUF, PowerOnResetFPGAOnly}
import sifive.fpgashells.shell._
import sifive.fpgashells.clocks.{ClockGroup, ClockSinkNode, PLLFactoryKey, ResetWrangler}

import sifive.blocks.devices.uart.{PeripheryUARTKey, UARTPortIO}
import sifive.blocks.devices.spi.{PeripherySPIKey, SPIPortIO}

import chipyard._
import chipyard.iobinders.{HasIOBinders}
import chipyard.harness._

class VCU118FPGATestHarness(override implicit val p: Parameters) extends VCU118ShellBasicOverlays {

  def dp = designParameters

  val pmod_is_sdio  = p(VCU118ShellPMOD) == "SDIO"
  val jtag_location = Some(if (pmod_is_sdio) "FMC_J2" else "PMOD_J52")

  // Order matters; ddr depends on sys_clock
  val uart      = Overlay(UARTOverlayKey, new UARTVCU118ShellPlacer(this, UARTShellInput()))
  val sdio      = if (pmod_is_sdio) Some(Overlay(SPIOverlayKey, new SDIOVCU118ShellPlacer(this, SPIShellInput()))) else None
  val jtag      = Overlay(JTAGDebugOverlayKey, new JTAGDebugVCU118ShellPlacer(this, JTAGDebugShellInput(location = jtag_location)))
  val cjtag     = Overlay(cJTAGDebugOverlayKey, new cJTAGDebugVCU118ShellPlacer(this, cJTAGDebugShellInput()))
  val jtagBScan = Overlay(JTAGDebugBScanOverlayKey, new JTAGDebugBScanVCU118ShellPlacer(this, JTAGDebugBScanShellInput()))
  val fmc       = Overlay(PCIeOverlayKey, new PCIeVCU118FMCShellPlacer(this, PCIeShellInput()))
  val edge      = Overlay(PCIeOverlayKey, new PCIeVCU118EdgeShellPlacer(this, PCIeShellInput()))
  val sys_clock2 = Overlay(ClockInputOverlayKey, new SysClock2VCU118ShellPlacer(this, ClockInputShellInput()))
  val ddr2       = Overlay(DDROverlayKey, new DDR2VCU118ShellPlacer(this, DDRShellInput()))

// DOC include start: ClockOverlay
  // place all clocks in the shell
  require(dp(ClockInputOverlayKey).size >= 1)
  val sysClkNode = dp(ClockInputOverlayKey)(0).place(ClockInputDesignInput()).overlayOutput.node

  /*** Connect/Generate clocks ***/

  // connect to the PLL that will generate multiple clocks
  val harnessSysPLL = dp(PLLFactoryKey)()
  harnessSysPLL := sysClkNode

  // create and connect to the dutClock
  val dutFreqMHz = (dp(SystemBusKey).dtsFrequency.get / (1000 * 1000)).toInt
  val dutClock = ClockSinkNode(freqMHz = dutFreqMHz)
  println(s"VCU118 FPGA Base Clock Freq: ${dutFreqMHz} MHz")
  val dutWrangler = LazyModule(new ResetWrangler)
  val dutGroup = ClockGroup()
  dutClock := dutWrangler.node := dutGroup := harnessSysPLL
// DOC include end: ClockOverlay

  /*** UART ***/

// DOC include start: UartOverlay
  // 1st UART goes to the VCU118 dedicated UART

  val io_uart_bb = BundleBridgeSource(() => (new UARTPortIO(dp(PeripheryUARTKey).head)))
  dp(UARTOverlayKey).head.place(UARTDesignInput(io_uart_bb))
// DOC include end: UartOverlay

  /*** GPIO ***/

  val gpio = Seq.tabulate(dp(PeripheryGPIOKey).size)(i => {
    val maxGPIOSupport = 32 // max gpio per gpio chip
    val names = VCU118GPIOs.names.slice(maxGPIOSupport*i, maxGPIOSupport*(i+1))
    Overlay(GPIOOverlayKey, new CustomGPIOVCU118ShellPlacer(this, GPIOShellInput(), names))
  })

  val io_gpio_bb = dp(PeripheryGPIOKey).map { p => BundleBridgeSource(() => (new GPIOPortIO(p))) }
  (dp(GPIOOverlayKey) zip dp(PeripheryGPIOKey)).zipWithIndex.map { case ((placer, params), i) =>
    placer.place(GPIODesignInput(params, io_gpio_bb(i)))
  }

  /*** SPI ***/

  // 1st SPI goes to the VCU118 SDIO port

  val io_spi_bb = BundleBridgeSource(() => (new SPIPortIO(dp(PeripherySPIKey).head)))
  dp(SPIOverlayKey).head.place(SPIDesignInput(dp(PeripherySPIKey).head, io_spi_bb))

  /*** DDR ***/

  val ddrNode = dp(DDROverlayKey).head.place(DDRDesignInput(dp(ExtTLMem).get.master.base, dutWrangler.node, harnessSysPLL)).overlayOutput.ddr

  // connect 1 mem. channel to the FPGA DDR
  val ddrClient = TLClientNode(Seq(TLMasterPortParameters.v1(Seq(TLMasterParameters.v1(
    name = "chip_ddr",
    sourceId = IdRange(0, 1 << dp(ExtTLMem).get.master.idBits)
  )))))
  ddrNode := TLWidthWidget(dp(ExtTLMem).get.master.beatBytes) := ddrClient

  // module implementation
  override lazy val module = new VCU118FPGATestHarnessImp(this)
}

class VCU118FPGATestHarnessImp(_outer: VCU118FPGATestHarness) extends LazyRawModuleImp(_outer) with HasHarnessInstantiators {
  val vcu118Outer = _outer

  val reset = IO(Input(Bool()))
  _outer.xdc.addPackagePin(reset, "L19")
  _outer.xdc.addIOStandard(reset, "LVCMOS12")

  val resetIBUF = Module(new IBUF)
  resetIBUF.io.I := reset

  val sysclk: Clock = _outer.sysClkNode.out.head._1.clock

  val powerOnReset: Bool = PowerOnResetFPGAOnly(sysclk)
  _outer.sdc.addAsyncPath(Seq(powerOnReset))

  val ereset: Bool = _outer.chiplink.get() match {
    case Some(x: ChipLinkVCU118PlacedOverlay) => !x.ereset_n
    case _ => false.B
  }

  _outer.pllReset := (resetIBUF.io.O || powerOnReset || ereset)

  // reset setup
  val hReset = Wire(Reset())
  hReset := _outer.dutClock.in.head._1.reset

  def referenceClockFreqMHz = _outer.dutFreqMHz
  def referenceClock = _outer.dutClock.in.head._1.clock
  def referenceReset = hReset
  def success = { require(false, "Unused"); false.B }

<<<<<<< HEAD
  val logicHigh     = Wire(Bool())
  val logicLow      = Wire(Bool())
  logicHigh         := true.B
  logicLow          := false.B

  childClock := buildtopClock
  childReset := buildtopReset

  // harness binders are non-lazy
  _outer.topDesign match { case d: HasIOBinders =>
    ApplyHarnessBinders(this, d.lazySystem, d.portMap)
  }
=======
  childClock := referenceClock
  childReset := referenceReset
>>>>>>> b7644b24

  instantiateChipTops()
}<|MERGE_RESOLUTION|>--- conflicted
+++ resolved
@@ -134,23 +134,8 @@
   def referenceReset = hReset
   def success = { require(false, "Unused"); false.B }
 
-<<<<<<< HEAD
-  val logicHigh     = Wire(Bool())
-  val logicLow      = Wire(Bool())
-  logicHigh         := true.B
-  logicLow          := false.B
-
-  childClock := buildtopClock
-  childReset := buildtopReset
-
-  // harness binders are non-lazy
-  _outer.topDesign match { case d: HasIOBinders =>
-    ApplyHarnessBinders(this, d.lazySystem, d.portMap)
-  }
-=======
   childClock := referenceClock
   childReset := referenceReset
->>>>>>> b7644b24
 
   instantiateChipTops()
 }