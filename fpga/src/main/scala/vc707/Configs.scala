//#************************************************************************
//# Copyright 2024 Massachusetts Institute of Technology
//# SPDX short identifier: BSD-3-Clause
//#
//# File Name:      Configs.scala
//# Program:        Common Evaluation Platform (CEP)
//# Description:    Configuration file for VC707
//# Notes:          
//#************************************************************************

package chipyard.fpga.vc707

import sys.process._

import org.chipsalliance.cde.config.{Config, Parameters}
import freechips.rocketchip.subsystem.{SystemBusKey, PeripheryBusKey, ControlBusKey, ExtMem}
import freechips.rocketchip.devices.debug.{DebugModuleKey, ExportDebug, JTAG}
import freechips.rocketchip.devices.tilelink.{DevNullParams, BootROMLocated}
import freechips.rocketchip.diplomacy.{DTSModel, DTSTimebase, RegionType, AddressSet}
import freechips.rocketchip.tile.{XLen}

import sifive.blocks.devices.spi.{PeripherySPIKey, SPIParams}
import sifive.blocks.devices.uart.{PeripheryUARTKey, UARTParams}
import sifive.blocks.devices.gpio.{PeripheryGPIOKey, GPIOParams}

import sifive.fpgashells.shell.{DesignKey}
import sifive.fpgashells.shell.xilinx.{VC7071GDDRSize}

import testchipip.serdes.{SerialTLKey}

import chipyard.{BuildSystem, ExtTLMem}
import chipyard.harness._

import math.min

import mitllBlocks.cep_addresses._

class WithDefaultPeripherals extends Config((site, here, up) => {
  case PeripheryUARTKey => List(UARTParams(address = BigInt(0x64000000L)))
  case PeripherySPIKey => List(SPIParams(rAddress = BigInt(0x64001000L)))
})

class WithCEPDefaultPeripherals extends Config((site, here, up) => {
  case PeripheryUARTKey   => List(UARTParams(address  = BigInt(0x64000000L)))
  case PeripherySPIKey    => List(SPIParams(rAddress  = BigInt(0x64001000L)))
  case PeripheryGPIOKey   => {
     if (VC707GPIOs.width > 0) {
       require(VC707GPIOs.width <= 64) // currently only support 64 GPIOs (change addrs to get more)
       val gpioAddrs = Seq(BigInt(0x64002000), BigInt(0x64007000))
       val maxGPIOSupport = 32 // max gpios supported by SiFive driver (split by 32)
       List.tabulate(((VC707GPIOs.width - 1)/maxGPIOSupport) + 1)(n => {
         GPIOParams(address = gpioAddrs(n), width = min(VC707GPIOs.width - maxGPIOSupport*n, maxGPIOSupport))
       })
     }
     else {
       List.empty[GPIOParams]
     }
   }
})

class WithSystemModifications extends Config((site, here, up) => {
  case DTSTimebase => BigInt{(1e6).toLong}
  case BootROMLocated(x) => up(BootROMLocated(x)).map { p =>
    // invoke makefile for sdboot
    val freqMHz = (site(SystemBusKey).dtsFrequency.get / (1000 * 1000)).toLong
    val make = s"make -C fpga/src/main/resources/vc707/sdboot PBUS_CLK=${freqMHz} bin"
    require (make.! == 0, "Failed to build bootrom")
    p.copy(hang = 0x10000, contentFileName = s"./fpga/src/main/resources/vc707/sdboot/build/sdboot.bin")
  }
  case ExtMem => up(ExtMem).map(x => x.copy(master = x.master.copy(size = site(VC7071GDDRSize)))) // set extmem to DDR size (note the size)
  case SerialTLKey => None // remove serialized tl port
})

class WithCEPSystemModifications extends Config((site, here, up) => {
  case DTSTimebase => BigInt{(1e6).toLong}
  case BootROMLocated(x) => up(BootROMLocated(x)).map { p =>
    // invoke makefile for sdboot
    val freqMHz = (site(SystemBusKey).dtsFrequency.get / (1000 * 1000)).toLong
    val make = s"make -C fpga/src/main/resources/vc707/cep_sdboot PBUS_CLK=${freqMHz} bin"
    require (make.! == 0, "Failed to build bootrom")
    p.copy(hang = 0x10000, contentFileName = s"./fpga/src/main/resources/vc707/cep_sdboot/build/sdboot.bin")
  }
  case ExtMem => up(ExtMem).map(x => x.copy(master = x.master.copy(size = site(VC7071GDDRSize)))) // set extmem to DDR size (note the size)
  case SerialTLKey => None // remove serialized tl port
})

class WithVC707Tweaks extends Config (
  // clocking
  new chipyard.harness.WithAllClocksFromHarnessClockInstantiator ++
  new chipyard.clocking.WithPassthroughClockGenerator ++
  new chipyard.config.WithMemoryBusFrequency(50.0) ++
  new chipyard.config.WithSystemBusFrequency(50.0) ++
  new chipyard.config.WithPeripheryBusFrequency(50.0) ++
  new chipyard.config.WithControlBusFrequency(50.0) ++
  new chipyard.config.WithFrontBusFrequency(50.0) ++

  new chipyard.harness.WithHarnessBinderClockFreqMHz(50) ++
  new WithFPGAFrequency(50) ++ // default 50MHz freq
  // harness binders
  new chipyard.harness.WithAllClocksFromHarnessClockInstantiator ++
  new WithVC707UARTHarnessBinder ++
  new WithVC707SPISDCardHarnessBinder ++
  new WithVC707DDRMemHarnessBinder ++
  // other configuration
  new WithDefaultPeripherals ++
  new chipyard.config.WithTLBackingMemory ++ // use TL backing memory
  new WithSystemModifications ++ // setup busses, use sdboot bootrom, setup ext. mem. size
  new chipyard.config.WithNoDebug ++ // remove debug module
  new freechips.rocketchip.subsystem.WithoutTLMonitors ++
  new freechips.rocketchip.subsystem.WithNMemoryChannels(1)
)

class WithVC707CEPTweaks extends Config (
  // clocking
  new chipyard.harness.WithAllClocksFromHarnessClockInstantiator ++
  new chipyard.clocking.WithPassthroughClockGenerator ++
  new chipyard.config.WithMemoryBusFrequency(75.0) ++
  new chipyard.config.WithSystemBusFrequency(75.0) ++
  new chipyard.config.WithPeripheryBusFrequency(75.0) ++
  new chipyard.harness.WithHarnessBinderClockFreqMHz(75) ++
  new WithFPGAFrequency(75) ++

  // harness binders
  new WithVC707GPIOHarnessBinder ++
  new WithVC707UARTHarnessBinder ++
  new WithVC707SPISDCardHarnessBinder ++
  new WithVC707DDRMemHarnessBinder ++
  // io binders
  new WithUARTIOPassthrough ++
  new WithSPIIOPassthrough ++
  new WithTLIOPassthrough ++
  new WithGPIOIOPassthrough ++
  // other configuration
  new WithCEPDefaultPeripherals ++
  new chipyard.config.WithTLBackingMemory ++ // use TL backing memory
  new WithCEPSystemModifications ++ // setup busses, use sdboot bootrom, setup ext. mem. size
  new chipyard.config.WithNoDebug ++ // remove debug module
  new freechips.rocketchip.subsystem.WithoutTLMonitors ++
  new freechips.rocketchip.subsystem.WithNMemoryChannels(1)
)

class RocketVC707CEPConfig extends Config(
  new chipyard.config.WithAES ++
  new chipyard.config.WithDES3 ++
  new chipyard.config.WithFIR ++
  new chipyard.config.WithIIR ++
  new chipyard.config.WithDFT ++
  new chipyard.config.WithIDFT ++
  new chipyard.config.WithMD5 ++
  new chipyard.config.WithGPS(params = Seq(
    COREParams(
      slave_base_addr     = BigInt(CEPBaseAddresses.gps_0_base_addr),
      slave_depth         = BigInt(CEPBaseAddresses.gps_0_depth),
      llki_base_addr      = BigInt(CEPBaseAddresses.gps_0_llki_base_addr),
      llki_depth          = BigInt(CEPBaseAddresses.gps_0_llki_depth),
      llki_ctrlsts_addr   = BigInt(CEPBaseAddresses.gps_0_llki_ctrlsts_addr),
      llki_sendrecv_addr  = BigInt(CEPBaseAddresses.gps_0_llki_sendrecv_addr),
      dev_name            = s"gps_0"),
    COREParams(
      slave_base_addr     = BigInt(CEPBaseAddresses.gps_1_base_addr),
      slave_depth         = BigInt(CEPBaseAddresses.gps_1_depth),
      llki_base_addr      = BigInt(CEPBaseAddresses.gps_1_llki_base_addr),
      llki_depth          = BigInt(CEPBaseAddresses.gps_1_llki_depth),
      llki_ctrlsts_addr   = BigInt(CEPBaseAddresses.gps_1_llki_ctrlsts_addr),
      llki_sendrecv_addr  = BigInt(CEPBaseAddresses.gps_1_llki_sendrecv_addr),
      dev_name            = s"gps_1"),
    COREParams(
      slave_base_addr     = BigInt(CEPBaseAddresses.gps_2_base_addr),
      slave_depth         = BigInt(CEPBaseAddresses.gps_2_depth),
      llki_base_addr      = BigInt(CEPBaseAddresses.gps_2_llki_base_addr),
      llki_depth          = BigInt(CEPBaseAddresses.gps_2_llki_depth),
      llki_ctrlsts_addr   = BigInt(CEPBaseAddresses.gps_2_llki_ctrlsts_addr),
      llki_sendrecv_addr  = BigInt(CEPBaseAddresses.gps_2_llki_sendrecv_addr),
      dev_name            = s"gps_2"),
    COREParams(
      slave_base_addr     = BigInt(CEPBaseAddresses.gps_3_base_addr),
      slave_depth         = BigInt(CEPBaseAddresses.gps_3_depth),
      llki_base_addr      = BigInt(CEPBaseAddresses.gps_3_llki_base_addr),
      llki_depth          = BigInt(CEPBaseAddresses.gps_3_llki_depth),
      llki_ctrlsts_addr   = BigInt(CEPBaseAddresses.gps_3_llki_ctrlsts_addr),
      llki_sendrecv_addr  = BigInt(CEPBaseAddresses.gps_3_llki_sendrecv_addr),
      dev_name            = s"gps_3")
    )) ++
  new chipyard.config.WithSHA256(params = Seq(
    COREParams( 
      slave_base_addr     = BigInt(CEPBaseAddresses.sha256_0_base_addr),
      slave_depth         = BigInt(CEPBaseAddresses.sha256_0_depth),
      llki_base_addr      = BigInt(CEPBaseAddresses.sha256_0_llki_base_addr),
      llki_depth          = BigInt(CEPBaseAddresses.sha256_0_llki_depth),
      llki_ctrlsts_addr   = BigInt(CEPBaseAddresses.sha256_0_llki_ctrlsts_addr),
      llki_sendrecv_addr  = BigInt(CEPBaseAddresses.sha256_0_llki_sendrecv_addr),
      dev_name            = s"sha256_0"),
    COREParams( 
      slave_base_addr     = BigInt(CEPBaseAddresses.sha256_1_base_addr),
      slave_depth         = BigInt(CEPBaseAddresses.sha256_1_depth),
      llki_base_addr      = BigInt(CEPBaseAddresses.sha256_1_llki_base_addr),
      llki_depth          = BigInt(CEPBaseAddresses.sha256_1_llki_depth),
      llki_ctrlsts_addr   = BigInt(CEPBaseAddresses.sha256_1_llki_ctrlsts_addr),
      llki_sendrecv_addr  = BigInt(CEPBaseAddresses.sha256_1_llki_sendrecv_addr),
      dev_name            = s"sha256_1"),
    COREParams(
      slave_base_addr     = BigInt(CEPBaseAddresses.sha256_2_base_addr),
      slave_depth         = BigInt(CEPBaseAddresses.sha256_2_depth),
      llki_base_addr      = BigInt(CEPBaseAddresses.sha256_2_llki_base_addr),
      llki_depth          = BigInt(CEPBaseAddresses.sha256_2_llki_depth),
      llki_ctrlsts_addr   = BigInt(CEPBaseAddresses.sha256_2_llki_ctrlsts_addr),
      llki_sendrecv_addr  = BigInt(CEPBaseAddresses.sha256_2_llki_sendrecv_addr),
      dev_name            = s"sha256_2"),
    COREParams(
      slave_base_addr     = BigInt(CEPBaseAddresses.sha256_3_base_addr),
      slave_depth         = BigInt(CEPBaseAddresses.sha256_3_depth),
      llki_base_addr      = BigInt(CEPBaseAddresses.sha256_3_llki_base_addr),
      llki_depth          = BigInt(CEPBaseAddresses.sha256_3_llki_depth),
      llki_ctrlsts_addr   = BigInt(CEPBaseAddresses.sha256_3_llki_ctrlsts_addr),
      llki_sendrecv_addr  = BigInt(CEPBaseAddresses.sha256_3_llki_sendrecv_addr),
      dev_name            = s"sha256_3")
    )) ++
  new chipyard.config.WithRSA ++
  new chipyard.config.WithSROT ++
  new chipyard.config.WithCEPRegisters ++

  // Overide the chip info 
  new freechips.rocketchip.subsystem.WithDTS("mit-ll,cep-vc707", Nil) ++

  // Include the VC707 Tweaks
  new WithVC707CEPTweaks ++

  // Instantiate four big cores
  new freechips.rocketchip.subsystem.WithNBigCores(4) ++
  
  // Default Chipyard AbstractConfig
  new chipyard.config.AbstractConfig
)

class RocketVC707Config extends Config (
  new WithVC707Tweaks ++
<<<<<<< HEAD
  new chipyard.RocketConfig
=======
  new chipyard.MegaBoomV3Config
>>>>>>> 766ea735
)

class WithFPGAFrequency(fMHz: Double) extends Config (
  new chipyard.config.WithPeripheryBusFrequency(fMHz) ++
  new chipyard.config.WithMemoryBusFrequency(fMHz) ++
  new chipyard.config.WithSystemBusFrequency(fMHz) ++
  new chipyard.config.WithControlBusFrequency(fMHz) ++
  new chipyard.config.WithFrontBusFrequency(fMHz)
)

class WithFPGAFreq25MHz extends WithFPGAFrequency(25)
class WithFPGAFreq50MHz extends WithFPGAFrequency(50)
class WithFPGAFreq75MHz extends WithFPGAFrequency(75)
class WithFPGAFreq100MHz extends WithFPGAFrequency(100)<|MERGE_RESOLUTION|>--- conflicted
+++ resolved
@@ -234,11 +234,13 @@
 
 class RocketVC707Config extends Config (
   new WithVC707Tweaks ++
-<<<<<<< HEAD
   new chipyard.RocketConfig
-=======
+)
+
+class BoomVC707Config extends Config (
+  new WithFPGAFrequency(50) ++
+  new WithVC707Tweaks ++
   new chipyard.MegaBoomV3Config
->>>>>>> 766ea735
 )
 
 class WithFPGAFrequency(fMHz: Double) extends Config (
