package chipyard.fpga.vc707
import chisel3._
import chisel3.experimental.{IO}

import freechips.rocketchip.diplomacy.{LazyModule, LazyRawModuleImp, BundleBridgeSource}
import org.chipsalliance.cde.config.{Parameters}
import freechips.rocketchip.tilelink._
import freechips.rocketchip.subsystem.{SystemBusKey}
import freechips.rocketchip.diplomacy.{IdRange, TransferSizes}

import sifive.fpgashells.shell.xilinx.{VC707Shell, UARTVC707ShellPlacer, PCIeVC707ShellPlacer, ChipLinkVC707PlacedOverlay}
import sifive.fpgashells.ip.xilinx.{IBUF, PowerOnResetFPGAOnly}
import sifive.fpgashells.shell._
import sifive.fpgashells.clocks.{ClockGroup, ClockSinkNode, PLLFactoryKey, ResetWrangler}
import sifive.fpgashells.devices.xilinx.xilinxvc707pciex1.{XilinxVC707PCIeX1IO}

import sifive.blocks.devices.uart.{PeripheryUARTKey, UARTPortIO}
import sifive.blocks.devices.spi.{PeripherySPIKey, SPIPortIO}

import chipyard._
import chipyard.iobinders.{HasIOBinders}
import chipyard.harness._

class VC707FPGATestHarness(override implicit val p: Parameters) extends VC707Shell { outer =>

  def dp = designParameters

  // Order matters; ddr depends on sys_clock
  val uart = Overlay(UARTOverlayKey, new UARTVC707ShellPlacer(this, UARTShellInput()))

  // place all clocks in the shell
  require(dp(ClockInputOverlayKey).size >= 1)
  val sysClkNode = dp(ClockInputOverlayKey).head.place(ClockInputDesignInput()).overlayOutput.node

  /*** Connect/Generate clocks ***/

  // connect to the PLL that will generate multiple clocks
  val harnessSysPLL = dp(PLLFactoryKey)()
  harnessSysPLL := sysClkNode

  // create and connect to the dutClock
  val dutFreqMHz = (dp(SystemBusKey).dtsFrequency.get / (1000 * 1000)).toInt
  val dutClock = ClockSinkNode(freqMHz = dutFreqMHz)
  println(s"VC707 FPGA Base Clock Freq: ${dutFreqMHz} MHz")
  val dutWrangler = LazyModule(new ResetWrangler)
  val dutGroup = ClockGroup()
  dutClock := dutWrangler.node := dutGroup := harnessSysPLL

  /*** LED ***/
  val ledModule = dp(LEDOverlayKey).map(_.place(LEDDesignInput()).overlayOutput.led)

  /*** Switch ***/
  val switchModule = dp(SwitchOverlayKey).map(_.place(SwitchDesignInput()).overlayOutput.sw)

  /*** Button ***/
  val buttonModule = dp(ButtonOverlayKey).map(_.place(ButtonDesignInput()).overlayOutput.but)

  /*** JTAG ***/
  val jtagModule = dp(JTAGDebugOverlayKey).head.place(JTAGDebugDesignInput()).overlayOutput.jtag

  /*** UART ***/
  // 1st UART goes to the VC707 dedicated UART
  val io_uart_bb = BundleBridgeSource(() => (new UARTPortIO(dp(PeripheryUARTKey).head)))
  dp(UARTOverlayKey).head.place(UARTDesignInput(io_uart_bb))

  /*** SPI ***/
  // 1st SPI goes to the VC707 SDIO port
  val io_spi_bb = BundleBridgeSource(() => (new SPIPortIO(dp(PeripherySPIKey).head)))
  dp(SPIOverlayKey).head.place(SPIDesignInput(dp(PeripherySPIKey).head, io_spi_bb))

  /*** DDR ***/
  // Modify the last field of `DDRDesignInput` for 1GB RAM size
  val ddrNode = dp(DDROverlayKey).head.place(DDRDesignInput(dp(ExtTLMem).get.master.base, dutWrangler.node, harnessSysPLL, true)).overlayOutput.ddr
  val ddrClient = TLClientNode(Seq(TLMasterPortParameters.v1(Seq(TLMasterParameters.v1(
    name = "chip_ddr",
    sourceId = IdRange(0, 1 << dp(ExtTLMem).get.master.idBits)
  )))))

  ddrNode := ddrClient

  // module implementation
  override lazy val module = new VC707FPGATestHarnessImp(this)
}

<<<<<<< HEAD
class VC707FPGATestHarnessImp(_outer: VC707FPGATestHarness) extends LazyRawModuleImp(_outer) with HasHarnessSignalReferences {
=======
class VC707FPGATestHarnessImp(_outer: VC707FPGATestHarness) extends LazyRawModuleImp(_outer) with HasHarnessInstantiators {
>>>>>>> b7644b24
  val vc707Outer = _outer

  val reset = IO(Input(Bool()))
  _outer.xdc.addBoardPin(reset, "reset")

  val resetIBUF = Module(new IBUF)
  resetIBUF.io.I := reset

  val sysclk: Clock = _outer.sysClkNode.out.head._1.clock

  val powerOnReset: Bool = PowerOnResetFPGAOnly(sysclk)
  _outer.sdc.addAsyncPath(Seq(powerOnReset))

  val ereset: Bool = _outer.chiplink.get() match {
    case Some(x: ChipLinkVC707PlacedOverlay) => !x.ereset_n
    case _ => false.B
  }

  _outer.pllReset := (resetIBUF.io.O || powerOnReset || ereset)

  // reset setup
  val hReset = Wire(Reset())
  hReset := _outer.dutClock.in.head._1.reset

  def referenceClockFreqMHz = _outer.dutFreqMHz
  def referenceClock = _outer.dutClock.in.head._1.clock
  def referenceReset = hReset
  def success = { require(false, "Unused"); false.B }

  childClock := referenceClock
  childReset := referenceReset

  instantiateChipTops()
}<|MERGE_RESOLUTION|>--- conflicted
+++ resolved
@@ -82,11 +82,7 @@
   override lazy val module = new VC707FPGATestHarnessImp(this)
 }
 
-<<<<<<< HEAD
-class VC707FPGATestHarnessImp(_outer: VC707FPGATestHarness) extends LazyRawModuleImp(_outer) with HasHarnessSignalReferences {
-=======
 class VC707FPGATestHarnessImp(_outer: VC707FPGATestHarness) extends LazyRawModuleImp(_outer) with HasHarnessInstantiators {
->>>>>>> b7644b24
   val vc707Outer = _outer
 
   val reset = IO(Input(Bool()))
