--- conflicted
+++ resolved
@@ -1,8 +1,6 @@
 [//]: # (Copyright 2022 Massachusetts Institute of Technology)
 
-<<<<<<< HEAD
 # Common Evaluation Platform v3.6
-=======
 # Chipyard Framework [![Test](https://github.com/ucb-bar/chipyard/workflows/chipyard-ci-process/badge.svg?style=svg)](https://github.com/ucb-bar/chipyard/actions)
 
 ## Quick Links
@@ -10,7 +8,6 @@
 * **DOCUMENTATION**: https://chipyard.readthedocs.io/
 * **USER QUESTION FORUM**: https://groups.google.com/forum/#!forum/chipyard
 * **BUGS AND FEATURE-REQUESTS**: https://github.com/ucb-bar/chipyard/issues
->>>>>>> 7a3f7aef
 
 ## For now, this is intended as a placeholder for a descriptive README.md (as was included with <= CEPv3.41)
 
@@ -22,20 +19,10 @@
 
 This material is based upon work supported by the Defense Advanced Research Projects Agency under Air Force Contract No. FA8702-15-D-0001. Any opinions, findings, conclusions or recommendations expressed in this material are those of the author(s) and do not necessarily reflect the views of the Defense Advanced Research Projects Agency.
 
-<<<<<<< HEAD
+Delivered to the U.S. Government with Unlimited Rights, as defined in DFARS Part 252.227-7013 or 7014 (Feb 2014). Notwithstanding any copyright notice, U.S. Government rights in this work are defined by DFARS 252.227-7013 or DFARS 252.227-7014 as detailed above. Use of this work other than as specifically authorized by the U.S. Government may violate any copyrights that exist in this work.
+
 © 2022 Massachusetts Institute of Technology.
-=======
-* Chipyard Documentation: https://chipyard.readthedocs.io/
-* Chipyard (x FireSim) Tutorial: https://fires.im/tutorial
-* Chipyard Basics slides: https://fires.im/micro21-slides-pdf/02_chipyard_basics.pdf
-* Chipyard Tutorial Exercise slides: https://fires.im/micro21-slides-pdf/03_building_custom_socs.pdf
->>>>>>> 7a3f7aef
 
-The software/firmware is provided to you on an As-Is basis
-
-<<<<<<< HEAD
-Delivered to the U.S. Government with Unlimited Rights, as defined in DFARS Part 252.227-7013 or 7014 (Feb 2014). Notwithstanding any copyright notice, U.S. Government rights in this work are defined by DFARS 252.227-7013 or DFARS 252.227-7014 as detailed above. Use of this work other than as specifically authorized by the U.S. Government may violate any copyrights that exist in this work.
-=======
 * Join the Chipyard Mailing List: https://groups.google.com/forum/#!forum/chipyard
 * If you find a bug or would like propose a feature, post an issue on this repo: https://github.com/ucb-bar/chipyard/issues
 
@@ -105,5 +92,4 @@
 [firemarshal]: https://github.com/firesim/FireMarshal/
 [cva6]: https://github.com/openhwgroup/cva6/
 [gemmini]: https://github.com/ucb-bar/gemmini
-[nvdla]: http://nvdla.org/
->>>>>>> 7a3f7aef
+[nvdla]: http://nvdla.org/