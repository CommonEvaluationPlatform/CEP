<<<<<<< HEAD
[//]: # (Copyright 2023 Massachusetts Institute of Technology)
[//]: # (SPDX short identifier: BSD-3-Clause)

# Common Evaluation Platform v4.41

[![DOI](https://zenodo.org/badge/108179132.svg)](https://zenodo.org/badge/latestdoi/108179132)
[![License](https://img.shields.io/badge/License-BSD%203--Clause-orange.svg)](https://opensource.org/licenses/BSD-3-Clause)

<p align="center">
    <img src="./cep_docs/cep_logo.jpg" width="375" height="159">
</p>
<p align="center">
   Copyright 2023 Massachusetts Institute of Technology
</p>
<p align="center">
   <img src="./cep_docs/cep_architecture.jpg" width="1114" height="450">
</p>
<p align="center">
    <img src="./cep_docs/related_logos.jpg" width="442" height="120">
</p>

The Common Evaluation Platform (CEP) is an SoC design that contains only license-unencumbered, freely available components.  The CEP includes a range of accelerator cores coupled with a key delivery mechanism, and parametrically-defined challenge modules which can be synthesized to support developmental testing. The implementation of the CEP includes a comprehensive verification environment to ensure modifications do not impede intended functionality. It is intended to be targeted to either an FPGA or ASIC implementation. 

Please check the [CEP changelog](./CHANGELOG.CEP.md) for release history.

Beginning with CEP v4.0, the platform has been ported to the UCB Chipyard Framework.  The original Chipyard Readme can be found [here](./README.Chipyard.md).

Throughout the CEP READMEs, `<CEP_ROOT>` refers to the root directory of the cloned CEP repository.

## Pre-requisites (validated test/build configurations):
The following items describe the configuration of the system that CEP has been developed and tested on:
* Ubuntu 18.04 or 22.04 LTS x86_64 with Modelsim Questa Sim-64 v2019.1 (for co-simulation)
* Red Hat Enterprise Linux 7 with Cadence XCELIUMAGILE20.09.001, VMANAGERAGILE20.06.001
* Xilinx Vivado 2020.1 (needed for building FPGA targets)
  - Plus Digilent Adept Drivers for programming the FPGA target, https://reference.digilentinc.com/reference/software/adept/start?redirect=1#software_downloads)
  - *Note*: The sifive tcl scripts for running vivado are not currently compatible with later Vivado versions (2021.1 and 2022.1 tested)
* Terminal emulator (such as `minicom` or `screen`)
* bash

Other configurations may work, but they have not been explicitly verified.

Instructions on how to modelsim, xcelium, and Vivado are beyond the scope of this README.

## Setting up your environment

First, the following items should be considered:
* Proxies: If your system is behind a proxy, you'll want to ensure your environment is properly configured.  Exact details vary by system, but the proxy needs to be available to apt / yum, curl, conda, etc.
* Ubuntu: Install `libcrypto++-dev`.  On 22.04, `libncurses5` will also be required to run Vivado 2020.1
* RHEL7:   You need to ensure gcc 7.x.x+ is installed.  This can be found in the `rhel-workstation-rhscl-7-rpms`  or `rhel-server-rhscl-7-rpms` repos, whose available is RHEL subscription dependent.  Once the repo is enabled, the appropriate gcc can be installed by running `sudo yum install devtoolset-7-gcc-c++`.  Once installed, you want to run `scl enable devtoolset-7 bash` (or whatever version you have installed) to ensure g++ maps to the new version.

It is recommended you follow the setup documentation provided by [Chipyard](https://chipyard.readthedocs.io/en/latest/Chipyard-Basics/Initial-Repo-Setup.html#prerequisites).  This includes conda installation and submodule initialization.

Following the installation of conda, it is recommended you execute the following commands
```
  conda config --set auto_activate_base false       <-- don't automatically run the base environent upon execution of .bashrc
  conda init bash                                   <-- Be sure bash is correctly configured with conda (other base environ deactivation will hang)  
```

## Repository Directory Structure
Providing a complete directory structure is impractical, but some items are highlighted here.  It is worth noting that most of the structure is inherited from Chipyard.

```
<CEP_ROOT> 
  |- ./sims/cep_cosim/ -  
  |     Defines the CEP co-simulation evironment for performing "chip" level simulations of the CEP in 
  |     either bare metal or bus functional model (BFM) mode.  
  |- ./generators/mitll-blocks/
  |   |- src/main/scala - Contains all the custom CEP Chisel code
  |   |- src/main/resources/vsrc/ - SystemVerilog / Verilog files associated with the CEP build
  |       |- opentitan  - Soft-link to the opentitan submodule located at ./opentitan
  |       |- aeees      - Challenge module.  Read the README.md in this directory for more information.
  |       |- auto-fir   - Challenge module.  Read the README.md in this directory for more information.
  |       |- shaaa      - Challenge module.  Read the README.md in this directory for more information.
  |- ./cep_docs - Documents and images unique to the CEP
  |- ./software/baremetal - Examples of bare metal code that can be run on the Arty100T FPGA target
                            independent of the CEP Co-Simulation environment
```

### Building the CEP FPGA
Begin by initializing the fpga-shells submodule: `<CEP_ROOT>/scripts/init_fpga.sh`.

Multiple Chipyard *SUB_PROJECTS* have been defined for the CEP when targetting FPGA Development boards.  All of these have been verified to boot linux.

These subprojects define the system configuration and are as follows:

`cep_arty100t` - Arty100T Development Board 
- 50 MHz Core Frequency
- 98% LUT Utilization
- 1x WithNBigCore
- CEP Registers
- AES Core
- Surrogate Root of Trust (SRoT)

`cep_vc707` - VC707 Development Board
- 100 MHz Core Frequency
- 70% LUT Utilization
- 4x WithNBigCores
- CEP Registers
- AES Core
- DES3 Core
- FIR Core
- IIR Core
- DFT Core
- IDFT Core
- MD5 Core
- 4x GPS Cores
- 4x SHA-256 Cores
- RSA Core
- Surrogate Root of Trust

`cep_vcu118` - 
- 125 MHz Core Frequency
- 17% LUT Utilization
- 4x WithNBigCores
- CEP Registers
- AES Core
- DES3 Core
- FIR Core
- IIR Core
- DFT Core
- IDFT Core
- MD5 Core
- 4x GPS Cores
- 4x SHA-256 Cores
- RSA Core
- Surrogate Root of Trust

In order to target the Arty100T, the Digilent vivado-boards support needs to be installed.  Instructions can be found [here](https://digilent.com/reference/programmable-logic/guides/installing-vivado-and-vitis).

Assuming the Vivado environment scripts have been sourced within your current shell, the following commands can be used to build and program the FPGA *SUB_PROJECT*.  Programming requires that the digilent drivers have been installed and that you have a USB connection to the JTAG USB-port of you preffered FPGA board.

Default CEP builds can be customized by following the instructions in the Chipyard documentation.

The FPGA boards will configure from FLASH or JTAG based on the state of the MODE jumper.  Additional information can be found:
* Arty100T - [here](https://digilent.com/shop/arty-a7-artix-7-fpga-development-board/).
* VC707    - [here](https://www.xilinx.com/products/boards-and-kits/ek-v7-vc707-g.html/).
* VCU118   - [here](https://www.xilinx.com/products/boards-and-kits/vcu118.html/).

```
cd <REPO_ROOT>/fpga
make SUB_PROJECT=<cep_arty100t | cep_vc707 | cep_vcu118>

./program_<arty100t | vc707 | vcu118>_flash.sh - Create the MCS file & program the development board's flash.  Power needs to be cycled or the *PROG* button needs to be asserted to reboot with the new configuration.

OR

./program_<arty100t | vc707 | vcu118>_jtag.sh - Program the FPGA via JTAG.  System will automatically reset or you can use the *RESET* button.
```

### Building Bare Metal software for the CEP FPGA

The Arty100T shares a single microUSB connector for JTAG and UART, while the VC707 and VCU118 have seperate ports for each.

For the Arty100T, connect a Digilent SD or microSD PMOD board o connector JA.  For the VCU118, connect the same to the PMOD connector on the right side of the board.  The PMOD connectors can be ordered from Digikey, Digilent, or other distributors.

Additional information can be found here: (https://digilent.com/shop/pmod-sd-full-sized-sd-card-slot/ or https://digilent.com/shop/pmod-microsd-microsd-card-slot/).

As noted, for the Arty100T the microUSB port uses an FTDI chip to provide both JTAG and UART functionality.  Your system may differ, but typically the UART shows up as `/dev/ttyUSB0` or `/dev/ttyUSB1`.  UART settings are 115200baud, 8N1 and should be visible to any terminal program.  Both HW and SW flow control should be disabled.  

It is worth noting that *minicom* enables HW flow control by default.

Once released from reset, the CEP's bootrom will read the baremetal executable from the SD card, copy it DDR memory, and then jump to that location and execute the program.  The bootrom's default payload size is large enough for a linux boot.  For bare metal executables, the payloads are typically much smaller.  The payload size can be overriden at boot time by holding *BTN0* on the Arty100T or *SWN* on the VC707/VCU118 when the chip is released from reset.

An example UART output for the baremetal gpiotest follows:
```
---          Common Evaluation Platform v4.40            ---
---         Based on the UCB Chipyard Framework          ---
--- Copyright 2022 Massachusetts Institute of Technology ---
---     BootRom Image built on Nov 18 2022 09:42:49      ---

INIT
CMD0
CMD8
ACMD41
CMD58
CMD16
CMD18
LOADING 35840kB PAYLOAD
......

--------------------------
     RISC-V GPIO Test     
--------------------------
     Built for VCU118
   Console Echo Enabled   


gpio = 00000010
gpio = 00000000
gpio = 00000020
gpio = 00000000
gpio = 00000080
gpio = 00000000
gpio = 00000040
gpio = 00000000
...
```

A developer may use baremetal software from the CEP cosimulation or the examples as provided in `<CEP_ROOT>/software/baremetal`.  

The (micro)SD card needs to be partitioned as described in (https://chipyard.readthedocs.io/en/latest/Prototyping/VCU118.html#running-linux-on-vcu118-designs).  Once partitioned, proceed to the next step.

In either case, it is important to note what device your (micro)SD card gets mapped to (e.g., `/dev/sdd`).

Using `<CEP_ROOT>/sims/cep_cosim/testSuites/bareMetal/regTest` as an example, the following steps will build and load the executable onto the (micro)SD card.

```
cd <CEP_ROOT>/sims/cep_cosim/testSuites/bareMetal/regTest
make DISABLE_KPRINTF=0 riscv_wrapper            <-- builds riscv_wrapper.img with console printf enabled
make DISK=/dev/sdd1 riscv_wrapper_sd_write      <-- copies riscv_wrapper.img to partition /dev/sdd1 (subsitute with your partition name)
```

In the above example, the bare metal regTest is built with the console printf function enabled.

The steps in `<CEP_ROOT>/software/baremetal/gpiotest` are slight different.

```
cd <CEP_ROOT>/software/baremetal/gpiotest
make DISK=/dev/sdd1 sd_write                    <-- copies gpiotest.img to partition /dev/sdd1 (subsitute with your device name)
```

It is worth noting that the examples in `<CEP_ROOT>/software/baremetal` do not require the compilation of the all the cosimulation libraries, but as a result, will not have access to those support functions.

### Booting Linux
The CEP Arty100T/VC707/VCU118 builds has been verified to support a firemarshall-based linux build by following the default workload instructions [here](https://chipyard.readthedocs.io/en/latest/Prototyping/VCU118.html#running-linux-on-vcu118-designs).

A couple of notes:
- The SD card must be partitioned as instructed
- Due to a bug in libguestfs on Ubuntu, the firemarshal build *may* fail.  Ensure your current shell has active sudo permissions before running the build.  I used a quick `sudo su`, exited the root shell, and then ran the build.
- Customization of the linux build will affect the resulting image size `<CEP_ROOT>/software/firemarshal/images/br-base-bin-nodisk-flat`.  Ensure that `PAYLOAD_SIZE_B` in `<CEP_ROOT>/sims/cep_cosim/bootrom/sd.c` is sized to accomodated the image.

### Linux Applications
You can install an example application in firemarshal's buildroot prior to building linux by running `make MAINPROGRAM=<prog name> install` from <CEP_ROOT>/software/linux.  Applications include `helloworld` and `gpiotest`. 

It is advisable to clean the buildroot build, should you change the configuration.  This can accomplished by running `make clean` within `<CEP_ROOT>/software/firemarshal/boards/prototype/distros/br/buildroot/`.

If you ncurses-based gpiotest application crashes before cleanup, executing the `reset` command should restore terminal behavior.

### CEP Co-Simulation using QuestaSim or XCellium
For simulation using the CEP Co-Simulation environment, the `cep_cosim` and `cep_cosim_asic` *SUB_PROJECTS* are defined in `<CEP_ROOT>/variables.mk`.  At this time, due to licensing constraints, the CEP ASIC build is not available as part of this repository.  As a result, any attempt to build it will fail given that a multitude of files are missing.  

Instructions on the CEP Co-Simulation (including the Chipyard build) can be found [here](./sims/cep_cosim/README.md).

### Chipyard-based simulation using Verilator

The cosimulation bare metal tests can be run on Verilator.

Begin by building the Verilator executable:
```
cd <CEP_ROOT>/sims/verilator
make SUB_PROJECT=cep_verilator
```

Once the verilator executable is built, code can be run using the following as an example:

`./simulator-chipyard-CEPVerilatorRocketConfig ../../sims/cep_cosim/testSuites/bareMetalTests/regTest/riscv_wrapper.elf +loadmem=../../sims/cep_cosim/testSuites/bareMetalTests/regTest/riscv_wrapper.hex +loadmem_addr=80000000`


The `+loadmem` and `+loadmem_addr` parameters support the fast loading of the executable, as described [here](https://chipyard.readthedocs.io/en/latest/Simulation/Software-RTL-Simulation.html#verilator-open-source).  Scroll down to Section 2.1.7.

Is this case, the Co-simulation's bare metal register test has previously be built using the following commands:

```
cd <CEP_ROOT>/sims/cep_cosim/testSuites/bareMetal/regTest
make clean; make BAREMETAL_PRINTF=libgloss riscv_wrapper
```

The BAREMETAL_PRINTF=libgloss variable instructs the compiler to use libgloss / Host Target Interface for simplified printing through verilator.

### Generated DSP code notes
All the cores are now included in the CEP repository.  Instructions on generating all the cores can be found [here](./generators/mitll-blocks/src/main/resources/vsrc/dsp/README.md).

## Errors? Ommissions? Questions?
Please feel free to file a github issue which the CEP developers check frequently.

## Citation Information
Citation information is contained [here](./citation.cff)

## Licensing
As the CEP has been developed with input from many sources, multiple licenses apply.  Please refer to the following files for licensing info. 
* [CEP License](./LICENSE.md)
* [CEP Components Licenses](./LICENSE.Components.md)
* [Chipyard License](./LICENSE.Chipyard.md)
* [SiFive License](./LICENSE.SiFive.md)

## DISTRIBUTION STATEMENT A. Approved for public release. Distribution is unlimited.

© 2023 Massachusetts Institute of Technology
•   Subject to FAR 52.227-11 – Patent Rights – Ownership by the Contractor (May 2014)
•   SPDX-License-Identifier: BSD-3-Clause

This material is based upon work supported by the Defense Advanced Research Projects Agency under Air Force Contract No. FA8702-15-D-0001. Any opinions, findings, conclusions or recommendations expressed in this material are those of the author(s) and do not necessarily reflect the views of the Defense Advanced Research Projects Agency.

The software/firmware is provided to you on an As-Is basis
=======
![CHIPYARD](https://github.com/ucb-bar/chipyard/raw/main/docs/_static/images/chipyard-logo-full.png)

# Chipyard Framework [![Test](https://github.com/ucb-bar/chipyard/actions/workflows/chipyard-run-tests.yml/badge.svg)](https://github.com/ucb-bar/chipyard/actions)

| We're running the First FireSim and Chipyard User/Developer Workshop at ASPLOS 2023 on March 26, 2023! This workshop will feature a full-day of submitted talks from users and developers in the FireSim and Chipyard community. Learn more and **submit your work** on the [2023 Workshop Page](https://fires.im/workshop-2023/)! |
|-----|

## Quick Links

* **Stable Documentation**: https://chipyard.readthedocs.io/
* **User Question Forum**: https://groups.google.com/forum/#!forum/chipyard
* **Bugs and Feature Requests**: https://github.com/ucb-bar/chipyard/issues

## Using Chipyard

To get started using Chipyard, see the stable documentation on the Chipyard documentation site: https://chipyard.readthedocs.io/

## What is Chipyard

Chipyard is an open source framework for agile development of Chisel-based systems-on-chip.
It will allow you to leverage the Chisel HDL, Rocket Chip SoC generator, and other [Berkeley][berkeley] projects to produce a [RISC-V][riscv] SoC with everything from MMIO-mapped peripherals to custom accelerators.
Chipyard contains processor cores ([Rocket][rocket-chip], [BOOM][boom], [CVA6 (Ariane)][cva6]), accelerators ([Hwacha][hwacha], [Gemmini][gemmini], [NVDLA][nvdla]), memory systems, and additional peripherals and tooling to help create a full featured SoC.
Chipyard supports multiple concurrent flows of agile hardware development, including software RTL simulation, FPGA-accelerated simulation ([FireSim][firesim]), automated VLSI flows ([Hammer][hammer]), and software workload generation for bare-metal and Linux-based systems ([FireMarshal][firemarshal]).
Chipyard is actively developed in the [Berkeley Architecture Research Group][ucb-bar] in the [Electrical Engineering and Computer Sciences Department][eecs] at the [University of California, Berkeley][berkeley].

## Resources

* Chipyard Stable Documentation: https://chipyard.readthedocs.io/
* Chipyard (x FireSim) Tutorial: https://fires.im/tutorial
* Chipyard Basics slides: https://fires.im/isca22-slides-pdf/02_chipyard_basics.pdf
* Chipyard Tutorial Exercise slides: https://fires.im/isca22-slides-pdf/03_building_custom_socs.pdf

## Need help?

* Join the Chipyard Mailing List: https://groups.google.com/forum/#!forum/chipyard
* If you find a bug or would like propose a feature, post an issue on this repo: https://github.com/ucb-bar/chipyard/issues

## Contributing

* See [CONTRIBUTING.md](/CONTRIBUTING.md)

## Attribution and Chipyard-related Publications

If used for research, please cite Chipyard by the following publication:

```
@article{chipyard,
  author={Amid, Alon and Biancolin, David and Gonzalez, Abraham and Grubb, Daniel and Karandikar, Sagar and Liew, Harrison and Magyar,   Albert and Mao, Howard and Ou, Albert and Pemberton, Nathan and Rigge, Paul and Schmidt, Colin and Wright, John and Zhao, Jerry and Shao, Yakun Sophia and Asanovi\'{c}, Krste and Nikoli\'{c}, Borivoje},
  journal={IEEE Micro},
  title={Chipyard: Integrated Design, Simulation, and Implementation Framework for Custom SoCs},
  year={2020},
  volume={40},
  number={4},
  pages={10-21},
  doi={10.1109/MM.2020.2996616},
  ISSN={1937-4143},
}
```

* **Chipyard**
    * A. Amid, et al. *IEEE Micro'20* [PDF](https://ieeexplore.ieee.org/document/9099108).
    * A. Amid, et al. *DAC'20* [PDF](https://ieeexplore.ieee.org/document/9218756).
    * A. Amid, et al. *ISCAS'21* [PDF](https://ieeexplore.ieee.org/abstract/document/9401515).

These additional publications cover many of the internal components used in Chipyard. However, for the most up-to-date details, users should refer to the Chipyard docs.

* **Generators**
    * **Rocket Chip**: K. Asanovic, et al., *UCB EECS TR*. [PDF](http://www2.eecs.berkeley.edu/Pubs/TechRpts/2016/EECS-2016-17.pdf).
    * **BOOM**: C. Celio, et al., *Hot Chips 30*. [PDF](https://old.hotchips.org/hc30/1conf/1.03_Berkeley_BROOM_HC30.Berkeley.Celio.v02.pdf).
      * **SonicBOOM (BOOMv3)**: J. Zhao, et al., *CARRV'20*. [PDF](https://carrv.github.io/2020/papers/CARRV2020_paper_15_Zhao.pdf).
      * **COBRA (BOOM Branch Prediction)**: J. Zhao, et al., *ISPASS'21*. [PDF](https://ieeexplore.ieee.org/document/9408173).
    * **Hwacha**: Y. Lee, et al., *ESSCIRC'14*. [PDF](http://hwacha.org/papers/riscv-esscirc2014.pdf).
    * **Gemmini**: H. Genc, et al., *DAC'21*. [PDF](https://arxiv.org/pdf/1911.09925).
* **Sims**
    * **FireSim**: S. Karandikar, et al., *ISCA'18*. [PDF](https://sagark.org/assets/pubs/firesim-isca2018.pdf).
        * **FireSim Micro Top Picks**: S. Karandikar, et al., *IEEE Micro, Top Picks 2018*. [PDF](https://sagark.org/assets/pubs/firesim-micro-top-picks2018.pdf).
        * **FASED**: D. Biancolin, et al., *FPGA'19*. [PDF](https://people.eecs.berkeley.edu/~biancolin/papers/fased-fpga19.pdf).
        * **Golden Gate**: A. Magyar, et al., *ICCAD'19*. [PDF](https://davidbiancolin.github.io/papers/goldengate-iccad19.pdf).
        * **FirePerf**: S. Karandikar, et al., *ASPLOS'20*. [PDF](https://sagark.org/assets/pubs/fireperf-asplos2020.pdf).
* **Tools**
    * **Chisel**: J. Bachrach, et al., *DAC'12*. [PDF](https://people.eecs.berkeley.edu/~krste/papers/chisel-dac2012.pdf).
    * **FIRRTL**: A. Izraelevitz, et al., *ICCAD'17*. [PDF](https://ieeexplore.ieee.org/document/8203780).
    * **Chisel DSP**: A. Wang, et al., *DAC'18*. [PDF](https://ieeexplore.ieee.org/document/8465790).
    * **FireMarshal**: N. Pemberton, et al., *ISPASS'21*. [PDF](https://ieeexplore.ieee.org/document/9408192).
* **VLSI**
    * **Hammer**: E. Wang, et al., *ISQED'20*. [PDF](https://www.isqed.org/English/Archives/2020/Technical_Sessions/113.html).
    * **Hammer**: H. Liew, et al., *DAC'22*. [PDF](https://dl.acm.org/doi/abs/10.1145/3489517.3530672).

## Acknowledgements

This work is supported by the NSF CCRI ENS Chipyard Award #201662.

[hwacha]:https://www2.eecs.berkeley.edu/Pubs/TechRpts/2015/EECS-2015-262.pdf
[hammer]:https://github.com/ucb-bar/hammer
[firesim]:https://fires.im
[ucb-bar]: http://bar.eecs.berkeley.edu
[eecs]: https://eecs.berkeley.edu
[berkeley]: https://berkeley.edu
[riscv]: https://riscv.org/
[rocket-chip]: https://github.com/freechipsproject/rocket-chip
[boom]: https://github.com/riscv-boom/riscv-boom
[firemarshal]: https://github.com/firesim/FireMarshal/
[cva6]: https://github.com/openhwgroup/cva6/
[gemmini]: https://github.com/ucb-bar/gemmini
[nvdla]: http://nvdla.org/
>>>>>>> 7475bfb1
<|MERGE_RESOLUTION|>--- conflicted
+++ resolved
@@ -1,8 +1,7 @@
-<<<<<<< HEAD
 [//]: # (Copyright 2023 Massachusetts Institute of Technology)
 [//]: # (SPDX short identifier: BSD-3-Clause)
 
-# Common Evaluation Platform v4.41
+# Common Evaluation Platform v4.5
 
 [![DOI](https://zenodo.org/badge/108179132.svg)](https://zenodo.org/badge/latestdoi/108179132)
 [![License](https://img.shields.io/badge/License-BSD%203--Clause-orange.svg)](https://opensource.org/licenses/BSD-3-Clause)
@@ -164,7 +163,7 @@
 
 An example UART output for the baremetal gpiotest follows:
 ```
----          Common Evaluation Platform v4.40            ---
+---          Common Evaluation Platform v4.50            ---
 ---         Based on the UCB Chipyard Framework          ---
 --- Copyright 2022 Massachusetts Institute of Technology ---
 ---     BootRom Image built on Nov 18 2022 09:42:49      ---
@@ -292,111 +291,4 @@
 
 This material is based upon work supported by the Defense Advanced Research Projects Agency under Air Force Contract No. FA8702-15-D-0001. Any opinions, findings, conclusions or recommendations expressed in this material are those of the author(s) and do not necessarily reflect the views of the Defense Advanced Research Projects Agency.
 
-The software/firmware is provided to you on an As-Is basis
-=======
-![CHIPYARD](https://github.com/ucb-bar/chipyard/raw/main/docs/_static/images/chipyard-logo-full.png)
-
-# Chipyard Framework [![Test](https://github.com/ucb-bar/chipyard/actions/workflows/chipyard-run-tests.yml/badge.svg)](https://github.com/ucb-bar/chipyard/actions)
-
-| We're running the First FireSim and Chipyard User/Developer Workshop at ASPLOS 2023 on March 26, 2023! This workshop will feature a full-day of submitted talks from users and developers in the FireSim and Chipyard community. Learn more and **submit your work** on the [2023 Workshop Page](https://fires.im/workshop-2023/)! |
-|-----|
-
-## Quick Links
-
-* **Stable Documentation**: https://chipyard.readthedocs.io/
-* **User Question Forum**: https://groups.google.com/forum/#!forum/chipyard
-* **Bugs and Feature Requests**: https://github.com/ucb-bar/chipyard/issues
-
-## Using Chipyard
-
-To get started using Chipyard, see the stable documentation on the Chipyard documentation site: https://chipyard.readthedocs.io/
-
-## What is Chipyard
-
-Chipyard is an open source framework for agile development of Chisel-based systems-on-chip.
-It will allow you to leverage the Chisel HDL, Rocket Chip SoC generator, and other [Berkeley][berkeley] projects to produce a [RISC-V][riscv] SoC with everything from MMIO-mapped peripherals to custom accelerators.
-Chipyard contains processor cores ([Rocket][rocket-chip], [BOOM][boom], [CVA6 (Ariane)][cva6]), accelerators ([Hwacha][hwacha], [Gemmini][gemmini], [NVDLA][nvdla]), memory systems, and additional peripherals and tooling to help create a full featured SoC.
-Chipyard supports multiple concurrent flows of agile hardware development, including software RTL simulation, FPGA-accelerated simulation ([FireSim][firesim]), automated VLSI flows ([Hammer][hammer]), and software workload generation for bare-metal and Linux-based systems ([FireMarshal][firemarshal]).
-Chipyard is actively developed in the [Berkeley Architecture Research Group][ucb-bar] in the [Electrical Engineering and Computer Sciences Department][eecs] at the [University of California, Berkeley][berkeley].
-
-## Resources
-
-* Chipyard Stable Documentation: https://chipyard.readthedocs.io/
-* Chipyard (x FireSim) Tutorial: https://fires.im/tutorial
-* Chipyard Basics slides: https://fires.im/isca22-slides-pdf/02_chipyard_basics.pdf
-* Chipyard Tutorial Exercise slides: https://fires.im/isca22-slides-pdf/03_building_custom_socs.pdf
-
-## Need help?
-
-* Join the Chipyard Mailing List: https://groups.google.com/forum/#!forum/chipyard
-* If you find a bug or would like propose a feature, post an issue on this repo: https://github.com/ucb-bar/chipyard/issues
-
-## Contributing
-
-* See [CONTRIBUTING.md](/CONTRIBUTING.md)
-
-## Attribution and Chipyard-related Publications
-
-If used for research, please cite Chipyard by the following publication:
-
-```
-@article{chipyard,
-  author={Amid, Alon and Biancolin, David and Gonzalez, Abraham and Grubb, Daniel and Karandikar, Sagar and Liew, Harrison and Magyar,   Albert and Mao, Howard and Ou, Albert and Pemberton, Nathan and Rigge, Paul and Schmidt, Colin and Wright, John and Zhao, Jerry and Shao, Yakun Sophia and Asanovi\'{c}, Krste and Nikoli\'{c}, Borivoje},
-  journal={IEEE Micro},
-  title={Chipyard: Integrated Design, Simulation, and Implementation Framework for Custom SoCs},
-  year={2020},
-  volume={40},
-  number={4},
-  pages={10-21},
-  doi={10.1109/MM.2020.2996616},
-  ISSN={1937-4143},
-}
-```
-
-* **Chipyard**
-    * A. Amid, et al. *IEEE Micro'20* [PDF](https://ieeexplore.ieee.org/document/9099108).
-    * A. Amid, et al. *DAC'20* [PDF](https://ieeexplore.ieee.org/document/9218756).
-    * A. Amid, et al. *ISCAS'21* [PDF](https://ieeexplore.ieee.org/abstract/document/9401515).
-
-These additional publications cover many of the internal components used in Chipyard. However, for the most up-to-date details, users should refer to the Chipyard docs.
-
-* **Generators**
-    * **Rocket Chip**: K. Asanovic, et al., *UCB EECS TR*. [PDF](http://www2.eecs.berkeley.edu/Pubs/TechRpts/2016/EECS-2016-17.pdf).
-    * **BOOM**: C. Celio, et al., *Hot Chips 30*. [PDF](https://old.hotchips.org/hc30/1conf/1.03_Berkeley_BROOM_HC30.Berkeley.Celio.v02.pdf).
-      * **SonicBOOM (BOOMv3)**: J. Zhao, et al., *CARRV'20*. [PDF](https://carrv.github.io/2020/papers/CARRV2020_paper_15_Zhao.pdf).
-      * **COBRA (BOOM Branch Prediction)**: J. Zhao, et al., *ISPASS'21*. [PDF](https://ieeexplore.ieee.org/document/9408173).
-    * **Hwacha**: Y. Lee, et al., *ESSCIRC'14*. [PDF](http://hwacha.org/papers/riscv-esscirc2014.pdf).
-    * **Gemmini**: H. Genc, et al., *DAC'21*. [PDF](https://arxiv.org/pdf/1911.09925).
-* **Sims**
-    * **FireSim**: S. Karandikar, et al., *ISCA'18*. [PDF](https://sagark.org/assets/pubs/firesim-isca2018.pdf).
-        * **FireSim Micro Top Picks**: S. Karandikar, et al., *IEEE Micro, Top Picks 2018*. [PDF](https://sagark.org/assets/pubs/firesim-micro-top-picks2018.pdf).
-        * **FASED**: D. Biancolin, et al., *FPGA'19*. [PDF](https://people.eecs.berkeley.edu/~biancolin/papers/fased-fpga19.pdf).
-        * **Golden Gate**: A. Magyar, et al., *ICCAD'19*. [PDF](https://davidbiancolin.github.io/papers/goldengate-iccad19.pdf).
-        * **FirePerf**: S. Karandikar, et al., *ASPLOS'20*. [PDF](https://sagark.org/assets/pubs/fireperf-asplos2020.pdf).
-* **Tools**
-    * **Chisel**: J. Bachrach, et al., *DAC'12*. [PDF](https://people.eecs.berkeley.edu/~krste/papers/chisel-dac2012.pdf).
-    * **FIRRTL**: A. Izraelevitz, et al., *ICCAD'17*. [PDF](https://ieeexplore.ieee.org/document/8203780).
-    * **Chisel DSP**: A. Wang, et al., *DAC'18*. [PDF](https://ieeexplore.ieee.org/document/8465790).
-    * **FireMarshal**: N. Pemberton, et al., *ISPASS'21*. [PDF](https://ieeexplore.ieee.org/document/9408192).
-* **VLSI**
-    * **Hammer**: E. Wang, et al., *ISQED'20*. [PDF](https://www.isqed.org/English/Archives/2020/Technical_Sessions/113.html).
-    * **Hammer**: H. Liew, et al., *DAC'22*. [PDF](https://dl.acm.org/doi/abs/10.1145/3489517.3530672).
-
-## Acknowledgements
-
-This work is supported by the NSF CCRI ENS Chipyard Award #201662.
-
-[hwacha]:https://www2.eecs.berkeley.edu/Pubs/TechRpts/2015/EECS-2015-262.pdf
-[hammer]:https://github.com/ucb-bar/hammer
-[firesim]:https://fires.im
-[ucb-bar]: http://bar.eecs.berkeley.edu
-[eecs]: https://eecs.berkeley.edu
-[berkeley]: https://berkeley.edu
-[riscv]: https://riscv.org/
-[rocket-chip]: https://github.com/freechipsproject/rocket-chip
-[boom]: https://github.com/riscv-boom/riscv-boom
-[firemarshal]: https://github.com/firesim/FireMarshal/
-[cva6]: https://github.com/openhwgroup/cva6/
-[gemmini]: https://github.com/ucb-bar/gemmini
-[nvdla]: http://nvdla.org/
->>>>>>> 7475bfb1
+The software/firmware is provided to you on an As-Is basis