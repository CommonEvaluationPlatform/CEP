--- conflicted
+++ resolved
@@ -237,14 +237,10 @@
     top
   }
 })
-<<<<<<< HEAD
-// DOC include end: WithInitZero
-=======
 
 /**
  * Mixin to add a backing scratchpad (default size 4MB)
  */
 class WithBackingScratchpad(base: BigInt = 0x80000000L, mask: BigInt = ((4 << 20) - 1)) extends Config((site, here, up) => {
   case BackingScratchpadKey => Some(BackingScratchpadParams(base, mask))
-})
->>>>>>> 7bcedfa7
+})