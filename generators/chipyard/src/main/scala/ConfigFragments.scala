package chipyard.config

import scala.util.matching.Regex
import chisel3._
import chisel3.util.{log2Up}

import freechips.rocketchip.config.{Field, Parameters, Config}
import freechips.rocketchip.subsystem._
import freechips.rocketchip.diplomacy._
import freechips.rocketchip.devices.tilelink.{BootROMLocated}
import freechips.rocketchip.devices.debug.{Debug, ExportDebug, DebugModuleKey, DMI}
import freechips.rocketchip.groundtest.{GroundTestSubsystem}
import freechips.rocketchip.tile._
import freechips.rocketchip.rocket.{RocketCoreParams, MulDivParams, DCacheParams, ICacheParams}
import freechips.rocketchip.tilelink.{HasTLBusParams}
import freechips.rocketchip.util.{AsyncResetReg, Symmetric}
import freechips.rocketchip.prci._

import testchipip._
import tracegen.{TraceGenSystem}

import hwacha.{Hwacha}
import gemmini._

import boom.common.{BoomTileAttachParams}
import cva6.{CVA6TileAttachParams}

import sifive.blocks.devices.gpio._
import sifive.blocks.devices.uart._
import sifive.blocks.devices.spi._

import chipyard._

// -----------------------
// Common Config Fragments
// -----------------------

class WithBootROM extends Config((site, here, up) => {
  case BootROMLocated(x) => up(BootROMLocated(x), site).map(_.copy(contentFileName = s"./bootrom/bootrom.rv${site(XLen)}.img"))
})

// DOC include start: gpio config fragment
class WithGPIO extends Config((site, here, up) => {
  case PeripheryGPIOKey => Seq(
    GPIOParams(address = 0x10012000, width = 4, includeIOF = false))
})
// DOC include end: gpio config fragment

class WithUART(baudrate: BigInt = 115200) extends Config((site, here, up) => {
  case PeripheryUARTKey => Seq(
    UARTParams(address = 0x54000000L, nTxEntries = 256, nRxEntries = 256, initBaudRate = baudrate))
})

class WithSPIFlash(size: BigInt = 0x10000000) extends Config((site, here, up) => {
  // Note: the default size matches freedom with the addresses below
  case PeripherySPIFlashKey => Seq(
    SPIFlashParams(rAddress = 0x10040000, fAddress = 0x20000000, fSize = size))
})

class WithL2TLBs(entries: Int) extends Config((site, here, up) => {
  case TilesLocated(InSubsystem) => up(TilesLocated(InSubsystem), site) map {
    case tp: RocketTileAttachParams => tp.copy(tileParams = tp.tileParams.copy(
      core = tp.tileParams.core.copy(nL2TLBEntries = entries)))
    case tp: BoomTileAttachParams => tp.copy(tileParams = tp.tileParams.copy(
      core = tp.tileParams.core.copy(nL2TLBEntries = entries)))
    case other => other
  }
})

class WithTracegenSystem extends Config((site, here, up) => {
  case BuildSystem => (p: Parameters) => new TraceGenSystem()(p)
})

/**
 * Map from a hartId to a particular RoCC accelerator
 */
case object MultiRoCCKey extends Field[Map[Int, Seq[Parameters => LazyRoCC]]](Map.empty[Int, Seq[Parameters => LazyRoCC]])

/**
 * Config fragment to enable different RoCCs based on the hartId
 */
class WithMultiRoCC extends Config((site, here, up) => {
  case BuildRoCC => site(MultiRoCCKey).getOrElse(site(TileKey).hartId, Nil)
})

/**
 * Assigns what was previously in the BuildRoCC key to specific harts with MultiRoCCKey
 * Must be paired with WithMultiRoCC
 */
class WithMultiRoCCFromBuildRoCC(harts: Int*) extends Config((site, here, up) => {
  case BuildRoCC => Nil
  case MultiRoCCKey => up(MultiRoCCKey, site) ++ harts.distinct.map { i =>
    (i -> up(BuildRoCC, site))
  }
})

/**
 * Config fragment to add Hwachas to cores based on hart
 *
 * For ex:
 *   Core 0, 1, 2, 3 have been defined earlier
 *     with hartIds of 0, 1, 2, 3 respectively
 *   And you call WithMultiRoCCHwacha(0,1)
 *   Then Core 0 and 1 will get a Hwacha
 *
 * @param harts harts to specify which will get a Hwacha
 */
class WithMultiRoCCHwacha(harts: Int*) extends Config(
  new chipyard.config.WithHwachaTest ++
  new Config((site, here, up) => {
    case MultiRoCCKey => {
      up(MultiRoCCKey, site) ++ harts.distinct.map{ i =>
        (i -> Seq((p: Parameters) => {
          val hwacha = LazyModule(new Hwacha()(p))
          hwacha
        }))
      }
    }
  })
)

class WithMultiRoCCGemmini[T <: Data : Arithmetic, U <: Data, V <: Data](
  harts: Int*)(gemminiConfig: GemminiArrayConfig[T,U,V] = GemminiConfigs.defaultConfig) extends Config((site, here, up) => {
  case MultiRoCCKey => up(MultiRoCCKey, site) ++ harts.distinct.map { i =>
    (i -> Seq((p: Parameters) => {
      implicit val q = p
      val gemmini = LazyModule(new Gemmini(gemminiConfig))
      gemmini
    }))
  }
})

class WithTraceIO extends Config((site, here, up) => {
  case TilesLocated(InSubsystem) => up(TilesLocated(InSubsystem), site) map {
    case tp: BoomTileAttachParams => tp.copy(tileParams = tp.tileParams.copy(
      trace = true))
    case tp: CVA6TileAttachParams => tp.copy(tileParams = tp.tileParams.copy(
      trace = true))
    case other => other
  }
  case TracePortKey => Some(TracePortParams())
})

class WithNPerfCounters(n: Int = 29) extends Config((site, here, up) => {
  case TilesLocated(InSubsystem) => up(TilesLocated(InSubsystem), site) map {
    case tp: RocketTileAttachParams => tp.copy(tileParams = tp.tileParams.copy(
      core = tp.tileParams.core.copy(nPerfCounters = n)))
    case tp: BoomTileAttachParams => tp.copy(tileParams = tp.tileParams.copy(
      core = tp.tileParams.core.copy(nPerfCounters = n)))
    case other => other
  }
})

class WithRocketICacheScratchpad extends Config((site, here, up) => {
  case RocketTilesKey => up(RocketTilesKey, site) map { r =>
    r.copy(icache = r.icache.map(_.copy(itimAddr = Some(0x300000 + r.hartId * 0x10000))))
  }
})

class WithRocketDCacheScratchpad extends Config((site, here, up) => {
  case RocketTilesKey => up(RocketTilesKey, site) map { r =>
    r.copy(dcache = r.dcache.map(_.copy(nSets = 32, nWays = 1, scratch = Some(0x200000 + r.hartId * 0x10000))))
  }
})

// Replaces the L2 with a broadcast manager for maintaining coherence
class WithBroadcastManager extends Config((site, here, up) => {
  case BankedL2Key => up(BankedL2Key, site).copy(coherenceManager = CoherenceManagerWrapper.broadcastManager)
})

class WithHwachaTest extends Config((site, here, up) => {
  case TestSuitesKey => (tileParams: Seq[TileParams], suiteHelper: TestSuiteHelper, p: Parameters) => {
    up(TestSuitesKey).apply(tileParams, suiteHelper, p)
    import hwacha.HwachaTestSuites._
    suiteHelper.addSuites(rv64uv.map(_("p")))
    suiteHelper.addSuites(rv64uv.map(_("vp")))
    suiteHelper.addSuite(rv64sv("p"))
    suiteHelper.addSuite(hwachaBmarks)
    "SRC_EXTENSION = $(base_dir)/hwacha/$(src_path)/*.scala" + "\nDISASM_EXTENSION = --extension=hwacha"
  }
})

// The default RocketChip BaseSubsystem drives its diplomatic clock graph
// with the implicit clocks of Subsystem. Don't do that, instead we extend
// the diplomacy graph upwards into the ChipTop, where we connect it to
// our clock drivers
class WithNoSubsystemDrivenClocks extends Config((site, here, up) => {
  case SubsystemDriveAsyncClockGroupsKey => None
})

class WithDMIDTM extends Config((site, here, up) => {
  case ExportDebug => up(ExportDebug, site).copy(protocols = Set(DMI))
})

class WithNoDebug extends Config((site, here, up) => {
  case DebugModuleKey => None
})

class WithTLSerialLocation(masterWhere: TLBusWrapperLocation, slaveWhere: TLBusWrapperLocation) extends Config((site, here, up) => {
  case SerialTLAttachKey => up(SerialTLAttachKey, site).copy(masterWhere = masterWhere, slaveWhere = slaveWhere)
})

class WithTLBackingMemory extends Config((site, here, up) => {
  case ExtMem => None // disable AXI backing memory
  case ExtTLMem => up(ExtMem, site) // enable TL backing memory
})

<<<<<<< HEAD
class WithSerialTLBackingMemory extends Config((site, here, up) => {
  case ExtMem => None
  case SerialTLKey => up(SerialTLKey, site).map { k => k.copy(
    memParams = {
      val memPortParams = up(ExtMem, site).get
      require(memPortParams.nMemoryChannels == 1)
      memPortParams.master
    },
    isMemoryDevice = true
  )}
})

class WithTileFrequency(fMHz: Double, hartId: Option[Int] = None) extends ClockNameContainsAssignment({
    hartId match {
      case Some(id) => s"tile_$id"
      case None => "tile"
    }
  },
  fMHz)
=======
class WithTileFrequency(fMHz: Double) extends ClockNameContainsAssignment("tile", fMHz)
>>>>>>> d98d6d18

class WithPeripheryBusFrequencyAsDefault extends Config((site, here, up) => {
  case DefaultClockFrequencyKey => (site(PeripheryBusKey).dtsFrequency.get / (1000 * 1000)).toDouble
})

class WithSystemBusFrequencyAsDefault extends Config((site, here, up) => {
  case DefaultClockFrequencyKey => (site(SystemBusKey).dtsFrequency.get / (1000 * 1000)).toDouble
})

class BusFrequencyAssignment[T <: HasTLBusParams](re: Regex, key: Field[T]) extends Config((site, here, up) => {
  case ClockFrequencyAssignersKey => up(ClockFrequencyAssignersKey, site) ++
    Seq((cName: String) => site(key).dtsFrequency.flatMap { f =>
      re.findFirstIn(cName).map {_ => (f / (1000 * 1000)).toDouble }
    })
})

/**
  * Provides a diplomatic frequency for all clock sinks with an unspecified
  * frequency bound to each bus.
  *
  * For example, the L2 cache, when bound to the sbus, receives a separate
  * clock that appears as "subsystem_sbus_<num>".  This fragment ensures that
  * clock requests the same frequency as the sbus itself.
  */

class WithInheritBusFrequencyAssignments extends Config(
  new BusFrequencyAssignment("subsystem_sbus_\\d+".r, SystemBusKey) ++
  new BusFrequencyAssignment("subsystem_pbus_\\d+".r, PeripheryBusKey) ++
  new BusFrequencyAssignment("subsystem_cbus_\\d+".r, ControlBusKey) ++
  new BusFrequencyAssignment("subsystem_fbus_\\d+".r, FrontBusKey) ++
  new BusFrequencyAssignment("subsystem_mbus_\\d+".r, MemoryBusKey)
)

/**
  * Mixins to specify crossing types between the 5 traditional TL buses
  *
  * Note: these presuppose the legacy connections between buses and set
  * parameters in SubsystemCrossingParams; they may not be resuable in custom
  * topologies (but you can specify the desired crossings in your topology).
  *
  * @param xType The clock crossing type
  *
  */

class WithSbusToMbusCrossingType(xType: ClockCrossingType) extends Config((site, here, up) => {
    case SbusToMbusXTypeKey => xType
})
class WithSbusToCbusCrossingType(xType: ClockCrossingType) extends Config((site, here, up) => {
    case SbusToCbusXTypeKey => xType
})
class WithCbusToPbusCrossingType(xType: ClockCrossingType) extends Config((site, here, up) => {
    case CbusToPbusXTypeKey => xType
})
class WithFbusToSbusCrossingType(xType: ClockCrossingType) extends Config((site, here, up) => {
    case FbusToSbusXTypeKey => xType
})

/**
  * Mixins to set the dtsFrequency field of BusParams -- these will percolate its way
  * up the diplomatic graph to the clock sources.
  */
class WithPeripheryBusFrequency(freqMHz: Double) extends Config((site, here, up) => {
  case PeripheryBusKey => up(PeripheryBusKey, site).copy(dtsFrequency = Some(BigInt((freqMHz * 1e6).toLong)))
})
class WithMemoryBusFrequency(freqMHz: Double) extends Config((site, here, up) => {
  case MemoryBusKey => up(MemoryBusKey, site).copy(dtsFrequency = Some(BigInt((freqMHz * 1e6).toLong)))
})
class WithSystemBusFrequency(freqMHz: Double) extends Config((site, here, up) => {
  case SystemBusKey => up(SystemBusKey, site).copy(dtsFrequency = Some(BigInt((freqMHz * 1e6).toLong)))
})
class WithFrontBusFrequency(freqMHz: Double) extends Config((site, here, up) => {
  case FrontBusKey => up(FrontBusKey, site).copy(dtsFrequency = Some(BigInt((freqMHz * 1e6).toLong)))
})
class WithControlBusFrequency(freqMHz: Double) extends Config((site, here, up) => {
  case ControlBusKey => up(ControlBusKey, site).copy(dtsFrequency = Some(BigInt((freqMHz * 1e6).toLong)))
})

class WithRationalMemoryBusCrossing extends WithSbusToMbusCrossingType(RationalCrossing(Symmetric))
class WithAsynchrousMemoryBusCrossing extends WithSbusToMbusCrossingType(AsynchronousCrossing())<|MERGE_RESOLUTION|>--- conflicted
+++ resolved
@@ -205,7 +205,6 @@
   case ExtTLMem => up(ExtMem, site) // enable TL backing memory
 })
 
-<<<<<<< HEAD
 class WithSerialTLBackingMemory extends Config((site, here, up) => {
   case ExtMem => None
   case SerialTLKey => up(SerialTLKey, site).map { k => k.copy(
@@ -225,9 +224,6 @@
     }
   },
   fMHz)
-=======
-class WithTileFrequency(fMHz: Double) extends ClockNameContainsAssignment("tile", fMHz)
->>>>>>> d98d6d18
 
 class WithPeripheryBusFrequencyAsDefault extends Config((site, here, up) => {
   case DefaultClockFrequencyKey => (site(PeripheryBusKey).dtsFrequency.get / (1000 * 1000)).toDouble
