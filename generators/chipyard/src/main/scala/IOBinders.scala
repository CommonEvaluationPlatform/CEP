--- conflicted
+++ resolved
@@ -30,7 +30,7 @@
 
 object IOBinderTypes {
   type IOBinderTuple = (Seq[Data], Seq[IOCell])
-  type IOBinderFunction = (Boolean, =>Any) => ModuleValue[IOBinderTuple]
+  type IOBinderFunction = (Boolean, => Any) => ModuleValue[IOBinderTuple]
 }
 import IOBinderTypes._
 
@@ -100,8 +100,6 @@
   }}): IOBinderFunction)
 )
 
-<<<<<<< HEAD
-
 class LazyIOBinder[T](composes: Boolean, fn: T => ModuleValue[IOBinderTuple])(implicit tag: ClassTag[T]) extends IOBinder[T](
   up => (if (composes) up else Nil) ++ Seq(((isLazy, t) => {
     val empty = new ModuleValue[IOBinderTuple] {
@@ -128,30 +126,6 @@
 
 class OverrideLazyIOBinder[T](fn: T => ModuleValue[IOBinderTuple])(implicit tag: ClassTag[T]) extends LazyIOBinder[T](false, fn)
 class ComposeLazyIOBinder[T](fn: T => ModuleValue[IOBinderTuple])(implicit tag: ClassTag[T]) extends LazyIOBinder[T](true, fn)
-=======
-object BoreHelper {
-  def apply[T <: Data](name: String, source: T): T = {
-    val (io, wire) = source match {
-      case c: Clock =>
-        val wire =  Wire(Clock())
-        // Provide a dummy assignment to prevent FIRRTL invalid assignment
-        // errors prior to running the wiring pass
-        wire := false.B.asClock
-        (IO(Output(Clock())), wire)
-      case r: Reset =>
-        val wire =  Wire(Reset())
-        wire := false.B
-        (IO(Output(Reset())), wire)
-    }
-    io.suggestName(name)
-    wire.suggestName(s"chiptop_${name}")
-    dontTouch(wire)
-    BoringUtils.bore(source, Seq(wire))
-    io := wire
-    io.asInstanceOf[source.type]
-  }
-}
->>>>>>> a3c0e3a0
 
 
 case object IOCellKey extends Field[IOCellTypeParams](GenericIOCellParams())
@@ -291,63 +265,43 @@
 
 class WithAXI4MemPunchthrough extends OverrideLazyIOBinder({
   (system: CanHaveMasterAXI4MemPort) => {
-<<<<<<< HEAD
     implicit val p: Parameters = GetSystemParameters(system)
     val clockSinkNode = p(ExtMem).map(_ => ClockSinkNode(Seq(ClockSinkParameters())))
-    clockSinkNode.map(_ := system.asInstanceOf[BaseSubsystem].mbus.fixedClockNode)
+    val mbus = system.asInstanceOf[HasTileLinkLocations].locateTLBusWrapper(MBUS)
+    clockSinkNode.map(_ := mbus.fixedClockNode)
     def clockBundle = clockSinkNode.get.in.head._1
 
     InModuleBody {
-      val ports: Seq[ClockedIO[AXI4Bundle]] = system.mem_axi4.zipWithIndex.map({ case (m, i) =>
-        val p = IO(new ClockedIO(DataMirror.internal.chiselTypeClone[AXI4Bundle](m))).suggestName(s"axi4_mem_${i}")
+      val ports: Seq[ClockedAndResetIO[AXI4Bundle]] = system.mem_axi4.zipWithIndex.map({ case (m, i) =>
+        val p = IO(new ClockedAndResetIO(DataMirror.internal.chiselTypeClone[AXI4Bundle](m))).suggestName(s"axi4_mem_${i}")
         p.bits <> m
         p.clock := clockBundle.clock
+        p.reset := clockBundle.reset
         p
       })
       (ports, Nil)
     }
-=======
-    val ports: Seq[ClockedAndResetIO[AXI4Bundle]] = system.mem_axi4.zipWithIndex.map({ case (m, i) =>
-      val p = IO(new ClockedAndResetIO(DataMirror.internal.chiselTypeClone[AXI4Bundle](m))).suggestName(s"axi4_mem_${i}")
-      p.bits <> m
-      val mbus = system.asInstanceOf[HasTileLinkLocations].locateTLBusWrapper(MBUS)
-      p.clock := BoreHelper("axi4_mem_clock",  mbus.module.clock)
-      p.reset := BoreHelper("axi4_mem_reset", mbus.module.reset)
-      p
-    })
-    (ports, Nil)
->>>>>>> a3c0e3a0
   }
 })
 
 class WithAXI4MMIOPunchthrough extends OverrideLazyIOBinder({
   (system: CanHaveMasterAXI4MMIOPort) => {
-<<<<<<< HEAD
     implicit val p: Parameters = GetSystemParameters(system)
     val clockSinkNode = p(ExtBus).map(_ => ClockSinkNode(Seq(ClockSinkParameters())))
-    clockSinkNode.map(_ := system.asInstanceOf[BaseSubsystem].mbus.fixedClockNode)
+    val mbus = system.asInstanceOf[HasTileLinkLocations].locateTLBusWrapper(MBUS)
+    clockSinkNode.map(_ := mbus.fixedClockNode)
     def clockBundle = clockSinkNode.get.in.head._1
 
     InModuleBody {
-      val ports: Seq[ClockedIO[AXI4Bundle]] = system.mmio_axi4.zipWithIndex.map({ case (m, i) =>
-        val p = IO(new ClockedIO(DataMirror.internal.chiselTypeClone[AXI4Bundle](m))).suggestName(s"axi4_mmio_${i}")
+      val ports: Seq[ClockedAndResetIO[AXI4Bundle]] = system.mmio_axi4.zipWithIndex.map({ case (m, i) =>
+        val p = IO(new ClockedAndResetIO(DataMirror.internal.chiselTypeClone[AXI4Bundle](m))).suggestName(s"axi4_mmio_${i}")
         p.bits <> m
         p.clock := clockBundle.clock
+        p.reset := clockBundle.reset
         p
       })
       (ports, Nil)
     }
-=======
-    val ports: Seq[ClockedAndResetIO[AXI4Bundle]] = system.mmio_axi4.zipWithIndex.map({ case (m, i) =>
-      val p = IO(new ClockedAndResetIO(DataMirror.internal.chiselTypeClone[AXI4Bundle](m))).suggestName(s"axi4_mmio_${i}")
-      p.bits <> m
-      val mbus = system.asInstanceOf[HasTileLinkLocations].locateTLBusWrapper(MBUS)
-      p.clock := BoreHelper("axi4_mmio_clock",  mbus.module.clock)
-      p.reset := BoreHelper("axi4_mmio_reset", mbus.module.reset)
-      p
-    })
-    (ports, Nil)
->>>>>>> a3c0e3a0
   }
 })
 
