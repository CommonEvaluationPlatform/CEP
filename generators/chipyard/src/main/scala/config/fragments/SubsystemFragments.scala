--- conflicted
+++ resolved
@@ -1,11 +1,7 @@
 package chipyard.config
 
 import org.chipsalliance.cde.config.{Config}
-<<<<<<< HEAD
 import freechips.rocketchip.subsystem._
-=======
-import freechips.rocketchip.subsystem.{SystemBusKey, BankedL2Key, CoherenceManagerWrapper, InclusiveCacheKey}
->>>>>>> f8822802
 import freechips.rocketchip.diplomacy.{DTSTimebase}
 import sifive.blocks.inclusivecache.{InclusiveCachePortParameters}
 
@@ -34,4 +30,4 @@
 // Adds buffers on the exterior of the inclusive LLC, to improve PD
 class WithInclusiveCacheExteriorBuffer(buffer: InclusiveCachePortParameters = InclusiveCachePortParameters.full) extends Config((site, here, up) => {
   case InclusiveCacheKey => up(InclusiveCacheKey).copy(bufInnerExterior=buffer, bufOuterExterior=buffer)
-})                                                                                                                                                                                                                 +})