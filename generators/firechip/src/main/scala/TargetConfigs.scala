package firesim.firesim

import java.io.File

import chisel3._
import chisel3.util.{log2Up}
import org.chipsalliance.cde.config.{Parameters, Config}
import freechips.rocketchip.groundtest.TraceGenParams
import freechips.rocketchip.tile._
import freechips.rocketchip.tilelink._
import freechips.rocketchip.rocket.DCacheParams
import freechips.rocketchip.subsystem._
import freechips.rocketchip.devices.tilelink.{BootROMLocated, BootROMParams}
import freechips.rocketchip.devices.debug.{DebugModuleParams, DebugModuleKey}
import freechips.rocketchip.diplomacy.{LazyModule, AsynchronousCrossing}
import testchipip.{BlockDeviceKey, BlockDeviceConfig, TracePortKey, TracePortParams}
import sifive.blocks.devices.uart.{PeripheryUARTKey, UARTParams}
import scala.math.{min, max}

import chipyard.clocking.{ChipyardPRCIControlKey}
import chipyard.harness.{HarnessClockInstantiatorKey}
import icenet._

import firesim.bridges._
import firesim.configs._

class WithBootROM extends Config((site, here, up) => {
  case BootROMLocated(x) => {
    val chipyardBootROM = new File(s"./generators/testchipip/bootrom/bootrom.rv${site(XLen)}.img")
    val firesimBootROM = new File(s"./target-rtl/chipyard/generators/testchipip/bootrom/bootrom.rv${site(XLen)}.img")

    val bootROMPath = if (chipyardBootROM.exists()) {
      chipyardBootROM.getAbsolutePath()
    } else {
      firesimBootROM.getAbsolutePath()
    }
    up(BootROMLocated(x), site).map(_.copy(contentFileName = bootROMPath))
  }
})

// Disables clock-gating; doesn't play nice with our FAME-1 pass
class WithoutClockGating extends Config((site, here, up) => {
  case DebugModuleKey => up(DebugModuleKey, site).map(_.copy(clockGate = false))
  case ChipyardPRCIControlKey => up(ChipyardPRCIControlKey, site).copy(enableTileClockGating = false)
})

// Use the firesim clock bridge instantiator. this is required
class WithFireSimHarnessClockBridgeInstantiator extends Config((site, here, up) => {
  case HarnessClockInstantiatorKey => () => new FireSimClockBridgeInstantiator
})

// Testing configurations
// This enables printfs used in testing
class WithScalaTestFeatures extends Config((site, here, up) => {
  case TracePortKey => up(TracePortKey, site).map(_.copy(print = true))
})

// Multi-cycle regfile for rocket+boom
class WithFireSimMultiCycleRegfile extends Config((site, here, up) => {
  case FireSimMultiCycleRegFile => true
})

// Model multithreading optimization
class WithFireSimFAME5 extends Config((site, here, up) => {
  case FireSimFAME5 => true
})

// FASED Config Aliases. This to enable config generation via "_" concatenation
// which requires that all config classes be defined in the same package
class DDR3FCFS extends FCFS16GBQuadRank
class DDR3FRFCFS extends FRFCFS16GBQuadRank
class DDR3FRFCFSLLC4MB extends FRFCFS16GBQuadRankLLC4MB

class WithNIC extends icenet.WithIceNIC(inBufFlits = 8192, ctrlQueueDepth = 64)

// Adds a small/large NVDLA to the system
class WithNVDLALarge extends nvidia.blocks.dla.WithNVDLA("large")
class WithNVDLASmall extends nvidia.blocks.dla.WithNVDLA("small")

// Minimal set of FireSim-related design tweaks - notably discludes FASED, TraceIO, and the BlockDevice
class WithMinimalFireSimDesignTweaks extends Config(
  // Required*: Punch all clocks to FireSim's harness clock instantiator
  new WithFireSimHarnessClockBridgeInstantiator ++
  new chipyard.harness.WithHarnessBinderClockFreqMHz(1000.0) ++
  new chipyard.harness.WithClockFromHarness ++
  new chipyard.harness.WithResetFromHarness ++
  new chipyard.clocking.WithPassthroughClockGenerator ++
  // Required*: When using FireSim-as-top to provide a correct path to the target bootrom source
  new WithBootROM ++
  // Required: Existing FAME-1 transform cannot handle black-box clock gates
  new WithoutClockGating ++
  // Required*: Removes thousands of assertions that would be synthesized (* pending PriorityMux bugfix)
  new WithoutTLMonitors ++
  // Required: Do not support debug module w. JTAG until FIRRTL stops emitting @(posedge ~clock)
  new chipyard.config.WithNoDebug
)

// Non-frequency tweaks that are generally applied to all firesim configs
class WithFireSimDesignTweaks extends Config(
  new WithMinimalFireSimDesignTweaks ++
  // Required: Bake in the default FASED memory model
  new WithDefaultMemModel ++
  // Optional: reduce the width of the Serial TL interface
  new testchipip.WithSerialTLWidth(4) ++
  // Required*: Scale default baud rate with periphery bus frequency
  new chipyard.config.WithUARTInitBaudRate(BigInt(3686400L)) ++
  // Optional: Adds IO to attach tracerV bridges
  new chipyard.config.WithTraceIO ++
  // Optional: Request 16 GiB of target-DRAM by default (can safely request up to 64 GiB on F1)
  new freechips.rocketchip.subsystem.WithExtMemSize((1 << 30) * 16L) ++
  // Optional: Removing this will require using an initramfs under linux
  new testchipip.WithBlockDevice
)

// Tweaks to modify target clock frequencies / crossings to legacy firesim defaults
class WithFireSimHighPerfClocking extends Config(
  // Create clock group for uncore that does not include mbus
  new chipyard.clocking.WithClockGroupsCombinedByName(("uncore", Seq("sbus", "pbus", "fbus", "cbus", "implicit"), Nil)) ++
  // Optional: This sets the default frequency for all buses in the system to 3.2 GHz
  // (since unspecified bus frequencies will use the pbus frequency)
  // This frequency selection matches FireSim's legacy selection and is required
  // to support 200Gb NIC performance. You may select a smaller value.
  new chipyard.config.WithPeripheryBusFrequency(3200.0) ++
  new chipyard.config.WithControlBusFrequency(3200.0) ++
  new chipyard.config.WithSystemBusFrequency(3200.0) ++
  new chipyard.config.WithFrontBusFrequency(3200.0) ++
  new chipyard.config.WithControlBusFrequency(3200.0) ++
  // Optional: These three configs put the DRAM memory system in it's own clock domain.
  // Removing the first config will result in the FASED timing model running
  // at the pbus freq (above, 3.2 GHz), which is outside the range of valid DDR3 speedgrades.
  // 1 GHz matches the FASED default, using some other frequency will require
  // runnings the FASED runtime configuration generator to generate faithful DDR3 timing values.
  new chipyard.config.WithMemoryBusFrequency(1000.0) ++
  new chipyard.config.WithAsynchrousMemoryBusCrossing
)

// Tweaks that are generally applied to all firesim configs setting a single clock domain at 1000 MHz
class WithFireSimConfigTweaks extends Config(
  // 1 GHz matches the FASED default (DRAM modeli realistically configured for that frequency)
  // Using some other frequency will require runnings the FASED runtime configuration generator
  // to generate faithful DDR3 timing values.
  new chipyard.config.WithSystemBusFrequency(1000.0) ++
  new chipyard.config.WithControlBusFrequency(1000.0) ++
  new chipyard.config.WithPeripheryBusFrequency(1000.0) ++
  new chipyard.config.WithControlBusFrequency(1000.0) ++
  new chipyard.config.WithMemoryBusFrequency(1000.0) ++
  new chipyard.config.WithFrontBusFrequency(1000.0) ++
  new WithFireSimDesignTweaks
)

// Tweaks to use minimal design tweaks
// Need to use initramfs to use linux (no block device)
class WithMinimalFireSimHighPerfConfigTweaks extends Config(
  new WithFireSimHighPerfClocking ++
  new freechips.rocketchip.subsystem.WithNoMemPort ++
  new testchipip.WithMbusScratchpad ++
  new WithMinimalFireSimDesignTweaks
)

/**
  * Adds BlockDevice to WithMinimalFireSimHighPerfConfigTweaks
  */
class WithMinimalAndBlockDeviceFireSimHighPerfConfigTweaks extends Config(
  new WithFireSimHighPerfClocking ++
  new freechips.rocketchip.subsystem.WithNoMemPort ++ // removes mem port for FASEDBridge to match against
  new testchipip.WithMbusScratchpad ++ // adds backing scratchpad for memory to replace FASED model
  new testchipip.WithBlockDevice(true) ++ // add in block device
  new WithMinimalFireSimDesignTweaks
)

/**
  *  Adds Block device to WithMinimalFireSimHighPerfConfigTweaks
  */
class WithMinimalAndFASEDFireSimHighPerfConfigTweaks extends Config(
  new WithFireSimHighPerfClocking ++
  new WithDefaultMemModel ++ // add default FASED memory model
  new WithMinimalFireSimDesignTweaks
)

// Tweaks for legacy FireSim configs.
class WithFireSimHighPerfConfigTweaks extends Config(
  new WithFireSimHighPerfClocking ++
  new WithFireSimDesignTweaks
)

// Tweak more representative of testchip configs
class WithFireSimTestChipConfigTweaks extends Config(
  // Frequency specifications
  new chipyard.config.WithTileFrequency(1000.0) ++       // Realistic tile frequency for a test chip
  new chipyard.config.WithSystemBusFrequency(500.0) ++   // Realistic system bus frequency
  new chipyard.config.WithMemoryBusFrequency(1000.0) ++  // Needs to be 1000 MHz to model DDR performance accurately
<<<<<<< HEAD
  new chipyard.config.WithPeripheryBusFrequency(500.0) ++  // Match the sbus/pbus/cbus freqs
  new chipyard.config.WithControlBusFrequency(500.0) ++
=======
  new chipyard.config.WithPeripheryBusFrequency(500.0) ++  // Match the sbus and pbus frequency
  new chipyard.config.WithFrontBusFrequency(500.0) ++      // Match the sbus and fbus frequency
  new chipyard.config.WithControlBusFrequency(500.0) ++    // Match the sbus and cbus frequency
>>>>>>> a1817906
  new chipyard.clocking.WithClockGroupsCombinedByName(("uncore", Seq("sbus", "pbus", "fbus", "cbus", "implicit"), Seq("tile"))) ++
  //  Crossing specifications
  new chipyard.config.WithCbusToPbusCrossingType(AsynchronousCrossing()) ++ // Add Async crossing between PBUS and CBUS
  new chipyard.config.WithSbusToMbusCrossingType(AsynchronousCrossing()) ++ // Add Async crossings between backside of L2 and MBUS
  new freechips.rocketchip.subsystem.WithRationalRocketTiles ++   // Add rational crossings between RocketTile and uncore
  new boom.common.WithRationalBoomTiles ++ // Add rational crossings between BoomTile and uncore
  new WithFireSimDesignTweaks
)

/*******************************************************************************
* Full TARGET_CONFIG configurations. These set parameters of the target being
* simulated.
*
* In general, if you're adding or removing features from any of these, you
* should CREATE A NEW ONE, WITH A NEW NAME. This is because the manager
* will store this name as part of the tags for the AGFI, so that later you can
* reconstruct what is in a particular AGFI. These tags are also used to
* determine which driver to build.
 *******************************************************************************/

//*****************************************************************
// Rocket configs, base off chipyard's RocketConfig
//*****************************************************************
// DOC include start: firesimconfig
class FireSimRocketConfig extends Config(
  new WithDefaultFireSimBridges ++
  new WithDefaultMemModel ++
  new WithFireSimConfigTweaks ++
  new chipyard.RocketConfig)
// DOC include end: firesimconfig

class FireSimRocket1GiBDRAMConfig extends Config(
  new freechips.rocketchip.subsystem.WithExtMemSize((1 << 30) * 1L) ++
  new FireSimRocketConfig)

class FireSimRocketMMIOOnly1GiBDRAMConfig extends Config(
  new freechips.rocketchip.subsystem.WithExtMemSize((1 << 30) * 1L) ++
  new FireSimRocketMMIOOnlyConfig)

class FireSimRocket4GiBDRAMConfig extends Config(
  new freechips.rocketchip.subsystem.WithExtMemSize((1 << 30) * 4L) ++
  new FireSimRocketConfig)

class FireSimRocketMMIOOnly4GiBDRAMConfig extends Config(
  new freechips.rocketchip.subsystem.WithExtMemSize((1 << 30) * 4L) ++
  new FireSimRocketMMIOOnlyConfig)

class FireSimQuadRocketConfig extends Config(
  new WithDefaultFireSimBridges ++
  new WithDefaultMemModel ++
  new WithFireSimConfigTweaks ++
  new chipyard.QuadRocketConfig)

// A stripped down configuration that should fit on all supported hosts.
// Flat to avoid having to reorganize the config class hierarchy to remove certain features
class FireSimSmallSystemConfig extends Config(
  new WithDefaultFireSimBridges ++
  new WithDefaultMemModel ++
  new WithBootROM ++
  new chipyard.config.WithPeripheryBusFrequency(3200.0) ++
  new chipyard.config.WithControlBusFrequency(3200.0) ++
<<<<<<< HEAD
=======
  new chipyard.config.WithSystemBusFrequency(3200.0) ++
  new chipyard.config.WithFrontBusFrequency(3200.0) ++
  new chipyard.config.WithMemoryBusFrequency(3200.0) ++
>>>>>>> a1817906
  new WithoutClockGating ++
  new WithoutTLMonitors ++
  new freechips.rocketchip.subsystem.WithExtMemSize(1 << 28) ++
  new testchipip.WithSerialTL(Seq(testchipip.SerialTLParams(
    client = Some(testchipip.SerialTLClientParams(idBits = 4)),
    width = 32
  ))) ++
  new testchipip.WithBlockDevice ++
  new chipyard.config.WithUARTInitBaudRate(BigInt(3686400L)) ++
  new freechips.rocketchip.subsystem.WithInclusiveCache(nWays = 2, capacityKB = 64) ++
  new chipyard.RocketConfig)

//*****************************************************************
// Boom config, base off chipyard's LargeBoomConfig
//*****************************************************************
class FireSimLargeBoomConfig extends Config(
  new WithDefaultFireSimBridges ++
  new WithDefaultMemModel ++
  new WithFireSimConfigTweaks ++
  new chipyard.LargeBoomConfig)

//********************************************************************
// Heterogeneous config, base off chipyard's LargeBoomAndRocketConfig
//********************************************************************
class FireSimLargeBoomAndRocketConfig extends Config(
  new WithDefaultFireSimBridges ++
  new WithDefaultMemModel ++
  new WithFireSimConfigTweaks ++
  new chipyard.LargeBoomAndRocketConfig)

//******************************************************************
// Gemmini NN accel config, base off chipyard's GemminiRocketConfig
//******************************************************************
class FireSimGemminiRocketConfig extends Config(
  new WithDefaultFireSimBridges ++
  new WithDefaultMemModel ++
  new WithFireSimConfigTweaks ++
  new chipyard.GemminiRocketConfig)

class FireSimLeanGemminiRocketConfig extends Config(
  new WithDefaultFireSimBridges ++
  new WithDefaultMemModel ++
  new WithFireSimConfigTweaks ++
  new chipyard.LeanGemminiRocketConfig)

class FireSimLeanGemminiPrintfRocketConfig extends Config(
  new WithDefaultFireSimBridges ++
  new WithDefaultMemModel ++
  new WithFireSimConfigTweaks ++
  new chipyard.LeanGemminiPrintfRocketConfig)

//**********************************************************************************
// Supernode Configurations, base off chipyard's RocketConfig
//**********************************************************************************
class SupernodeFireSimRocketConfig extends Config(
  new WithFireSimHarnessClockBridgeInstantiator ++
  new WithDefaultMemModel ++ // this is a global for all the multi-chip configs
  new chipyard.harness.WithHomogeneousMultiChip(n=4, new Config(
    new freechips.rocketchip.subsystem.WithExtMemSize((1 << 30) * 8L) ++ // 8GB DRAM per node
    new FireSimRocketConfig)))

//**********************************************************************************
//* CVA6 Configurations
//*********************************************************************************/
class FireSimCVA6Config extends Config(
  new WithDefaultFireSimBridges ++
  new WithDefaultMemModel ++
  new WithFireSimConfigTweaks ++
  new chipyard.CVA6Config)

//**********************************************************************************
// System with 16 LargeBOOMs that can be simulated with Golden Gate optimizations
// - Requires MTModels and MCRams mixins as prefixes to the platform config
// - May require larger build instances or JVM memory footprints
//*********************************************************************************/
class FireSim16LargeBoomConfig extends Config(
  new WithDefaultFireSimBridges ++
  new WithDefaultMemModel ++
  new WithFireSimConfigTweaks ++
  new boom.common.WithNLargeBooms(16) ++
  new chipyard.config.AbstractConfig)

class FireSimNoMemPortConfig extends Config(
  new WithDefaultFireSimBridges ++
  new freechips.rocketchip.subsystem.WithNoMemPort ++
  new testchipip.WithMbusScratchpad ++
  new WithFireSimConfigTweaks ++
  new chipyard.RocketConfig)

class FireSimRocketMMIOOnlyConfig extends Config(
  new WithDefaultMMIOOnlyFireSimBridges ++
  new WithDefaultMemModel ++
  new WithFireSimConfigTweaks ++
  new chipyard.RocketConfig)

class FireSimLeanGemminiRocketMMIOOnlyConfig extends Config(
  new WithDefaultMMIOOnlyFireSimBridges ++
  new WithDefaultMemModel ++
  new WithFireSimConfigTweaks ++
  new chipyard.LeanGemminiRocketConfig)<|MERGE_RESOLUTION|>--- conflicted
+++ resolved
@@ -189,14 +189,9 @@
   new chipyard.config.WithTileFrequency(1000.0) ++       // Realistic tile frequency for a test chip
   new chipyard.config.WithSystemBusFrequency(500.0) ++   // Realistic system bus frequency
   new chipyard.config.WithMemoryBusFrequency(1000.0) ++  // Needs to be 1000 MHz to model DDR performance accurately
-<<<<<<< HEAD
-  new chipyard.config.WithPeripheryBusFrequency(500.0) ++  // Match the sbus/pbus/cbus freqs
-  new chipyard.config.WithControlBusFrequency(500.0) ++
-=======
   new chipyard.config.WithPeripheryBusFrequency(500.0) ++  // Match the sbus and pbus frequency
   new chipyard.config.WithFrontBusFrequency(500.0) ++      // Match the sbus and fbus frequency
   new chipyard.config.WithControlBusFrequency(500.0) ++    // Match the sbus and cbus frequency
->>>>>>> a1817906
   new chipyard.clocking.WithClockGroupsCombinedByName(("uncore", Seq("sbus", "pbus", "fbus", "cbus", "implicit"), Seq("tile"))) ++
   //  Crossing specifications
   new chipyard.config.WithCbusToPbusCrossingType(AsynchronousCrossing()) ++ // Add Async crossing between PBUS and CBUS
@@ -258,12 +253,9 @@
   new WithBootROM ++
   new chipyard.config.WithPeripheryBusFrequency(3200.0) ++
   new chipyard.config.WithControlBusFrequency(3200.0) ++
-<<<<<<< HEAD
-=======
   new chipyard.config.WithSystemBusFrequency(3200.0) ++
   new chipyard.config.WithFrontBusFrequency(3200.0) ++
   new chipyard.config.WithMemoryBusFrequency(3200.0) ++
->>>>>>> a1817906
   new WithoutClockGating ++
   new WithoutTLMonitors ++
   new freechips.rocketchip.subsystem.WithExtMemSize(1 << 28) ++
