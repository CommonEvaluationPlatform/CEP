//See LICENSE for license details.

package firesim.firesim

import chisel3._
import chisel3.experimental.annotate

import freechips.rocketchip.config.{Field, Config, Parameters}
import freechips.rocketchip.diplomacy.{LazyModule}
import freechips.rocketchip.devices.debug.{Debug, HasPeripheryDebugModuleImp}
import freechips.rocketchip.subsystem.{CanHaveMasterAXI4MemPortModuleImp, HasExtInterruptsModuleImp}
import freechips.rocketchip.tile.{RocketTile}
import sifive.blocks.devices.uart.HasPeripheryUARTModuleImp
import sifive.blocks.devices.gpio.{HasPeripheryGPIOModuleImp}

import testchipip.{CanHavePeripherySerialModuleImp, CanHavePeripheryBlockDeviceModuleImp, CanHaveTraceIOModuleImp}
import icenet.CanHavePeripheryIceNICModuleImp

import junctions.{NastiKey, NastiParameters}
import midas.models.{FASEDBridge, AXI4EdgeSummary, CompleteConfig}
import midas.targetutils.{MemModelAnnotation}
import firesim.bridges._
import firesim.configs.MemModelKey
import tracegen.HasTraceGenTilesModuleImp
import ariane.ArianeTile

import boom.common.{BoomTile}

import chipyard.iobinders.{IOBinders, OverrideIOBinder, ComposeIOBinder}
import chipyard.HasChipyardTilesModuleImp

object MainMemoryConsts {
  val regionNamePrefix = "MainMemory"
  def globalName(): String = s"${regionNamePrefix}_${NodeIdx()}"
}

class WithSerialBridge extends OverrideIOBinder({
<<<<<<< HEAD
  (c, r, s, target: CanHavePeripherySerialModuleImp) =>
    target.serial.map(s => SerialBridge(target.clock, s, MainMemoryConsts.globalName)(target.p)).toSeq
=======
  (system: CanHavePeripherySerialModuleImp) =>
    system.serial.foreach(s => SerialBridge(system.clock, s)(system.p)); Nil
>>>>>>> b9aa6f8c
})

class WithNICBridge extends OverrideIOBinder({
  (system: CanHavePeripheryIceNICModuleImp) =>
    system.net.foreach(n => NICBridge(system.clock, n)(system.p)); Nil
})

class WithUARTBridge extends OverrideIOBinder({
  (system: HasPeripheryUARTModuleImp) =>
    system.uart.foreach(u => UARTBridge(system.clock, u)(system.p)); Nil
})

class WithBlockDeviceBridge extends OverrideIOBinder({
  (system: CanHavePeripheryBlockDeviceModuleImp) =>
    system.bdev.foreach(b => BlockDevBridge(system.clock, b, system.reset.toBool)(system.p)); Nil
})

<<<<<<< HEAD
// Assign a unique name to each target memory space, consisting of one or more
// memory channels. In the multi-node case, serial widgets can then disambiguate
// each memory region using this string instead of relying on the assumption
// the target has a single memory channel.
object MemoryRegionNames {
  var idx = -1
  def getName(): String = {
    idx += 1
    s"memory_${idx}"
  }
}

class WithFASEDBridge extends OverrideIOBinder ({
  (c, r, s, t: CanHaveMasterAXI4MemPortModuleImp) => {
    implicit val p = t.p
    (t.mem_axi4 zip t.outer.memAXI4Node).flatMap({ case (io, node) =>
=======
class WithFASEDBridge extends OverrideIOBinder({
  (system: CanHaveMasterAXI4MemPortModuleImp) => {
    implicit val p = system.p
    (system.mem_axi4 zip system.outer.memAXI4Node).flatMap({ case (io, node) =>
>>>>>>> b9aa6f8c
      (io zip node.in).map({ case (axi4Bundle, (_, edge)) =>
        val nastiKey = NastiParameters(axi4Bundle.r.bits.data.getWidth,
                                       axi4Bundle.ar.bits.addr.getWidth,
                                       axi4Bundle.ar.bits.id.getWidth)
<<<<<<< HEAD
        FASEDBridge(t.clock, axi4Bundle, t.reset.toBool,
          CompleteConfig(p(firesim.configs.MemModelKey),
                         nastiKey,
                         Some(AXI4EdgeSummary(edge)),
                         Some(MainMemoryConsts.globalName)))
=======
        FASEDBridge(system.clock, axi4Bundle, system.reset.toBool,
          CompleteConfig(p(firesim.configs.MemModelKey), nastiKey, Some(AXI4EdgeSummary(edge))))
>>>>>>> b9aa6f8c
      })
    })
    Nil
  }
})

class WithTracerVBridge extends OverrideIOBinder({
  (system: CanHaveTraceIOModuleImp) =>
    system.traceIO.foreach(_.traces.map(tileTrace => TracerVBridge(tileTrace)(system.p))); Nil
})


class WithTraceGenBridge extends OverrideIOBinder({
  (system: HasTraceGenTilesModuleImp) =>
    GroundTestBridge(system.clock, system.success)(system.p); Nil
})

class WithFireSimMultiCycleRegfile extends ComposeIOBinder({
  (system: HasChipyardTilesModuleImp) => {
    system.outer.tiles.map {
      case r: RocketTile => {
        annotate(MemModelAnnotation(r.module.core.rocketImpl.rf.rf))
        r.module.fpuOpt.foreach(fpu => annotate(MemModelAnnotation(fpu.fpuImpl.regfile)))
      }
      case b: BoomTile => {
        val core = b.module.core
        core.iregfile match {
          case irf: boom.exu.RegisterFileSynthesizable => annotate(MemModelAnnotation(irf.regfile))
          case _ => Nil
        }
        if (core.fp_pipeline != null) core.fp_pipeline.fregfile match {
          case frf: boom.exu.RegisterFileSynthesizable => annotate(MemModelAnnotation(frf.regfile))
          case _ => Nil
        }
      }
      case a: ArianeTile => Nil
    }
    Nil
  }
})

class WithTiedOffSystemGPIO extends OverrideIOBinder({
  (system: HasPeripheryGPIOModuleImp) =>
    system.gpio.foreach(_.pins.foreach(_.i.ival := false.B)); Nil
})

class WithTiedOffSystemDebug extends OverrideIOBinder({
  (system: HasPeripheryDebugModuleImp) => {
    Debug.tieoffDebug(system.debug, system.psd)
    // tieoffDebug doesn't actually tie everything off :/
    system.debug.foreach(_.clockeddmi.foreach({ cdmi => cdmi.dmi.req.bits := DontCare }))
    Nil
  }
})

class WithTiedOffSystemInterrupts extends OverrideIOBinder({
  (system: HasExtInterruptsModuleImp) =>
    system.interrupts := 0.U; Nil
})


// Shorthand to register all of the provided bridges above
class WithDefaultFireSimBridges extends Config(
  new WithTiedOffSystemGPIO ++
  new WithTiedOffSystemDebug ++
  new WithTiedOffSystemInterrupts ++
  new WithSerialBridge ++
  new WithNICBridge ++
  new WithUARTBridge ++
  new WithBlockDeviceBridge ++
  new WithFASEDBridge ++
  new WithFireSimMultiCycleRegfile ++
  new WithTracerVBridge
)<|MERGE_RESOLUTION|>--- conflicted
+++ resolved
@@ -31,17 +31,12 @@
 
 object MainMemoryConsts {
   val regionNamePrefix = "MainMemory"
-  def globalName(): String = s"${regionNamePrefix}_${NodeIdx()}"
+  def globalName = s"${regionNamePrefix}_${NodeIdx()}"
 }
 
 class WithSerialBridge extends OverrideIOBinder({
-<<<<<<< HEAD
-  (c, r, s, target: CanHavePeripherySerialModuleImp) =>
-    target.serial.map(s => SerialBridge(target.clock, s, MainMemoryConsts.globalName)(target.p)).toSeq
-=======
   (system: CanHavePeripherySerialModuleImp) =>
-    system.serial.foreach(s => SerialBridge(system.clock, s)(system.p)); Nil
->>>>>>> b9aa6f8c
+    system.serial.foreach(s => SerialBridge(system.clock, s, MainMemoryConsts.globalName)(system.p)); Nil
 })
 
 class WithNICBridge extends OverrideIOBinder({
@@ -59,43 +54,20 @@
     system.bdev.foreach(b => BlockDevBridge(system.clock, b, system.reset.toBool)(system.p)); Nil
 })
 
-<<<<<<< HEAD
-// Assign a unique name to each target memory space, consisting of one or more
-// memory channels. In the multi-node case, serial widgets can then disambiguate
-// each memory region using this string instead of relying on the assumption
-// the target has a single memory channel.
-object MemoryRegionNames {
-  var idx = -1
-  def getName(): String = {
-    idx += 1
-    s"memory_${idx}"
-  }
-}
 
-class WithFASEDBridge extends OverrideIOBinder ({
-  (c, r, s, t: CanHaveMasterAXI4MemPortModuleImp) => {
-    implicit val p = t.p
-    (t.mem_axi4 zip t.outer.memAXI4Node).flatMap({ case (io, node) =>
-=======
 class WithFASEDBridge extends OverrideIOBinder({
   (system: CanHaveMasterAXI4MemPortModuleImp) => {
     implicit val p = system.p
     (system.mem_axi4 zip system.outer.memAXI4Node).flatMap({ case (io, node) =>
->>>>>>> b9aa6f8c
       (io zip node.in).map({ case (axi4Bundle, (_, edge)) =>
         val nastiKey = NastiParameters(axi4Bundle.r.bits.data.getWidth,
                                        axi4Bundle.ar.bits.addr.getWidth,
                                        axi4Bundle.ar.bits.id.getWidth)
-<<<<<<< HEAD
-        FASEDBridge(t.clock, axi4Bundle, t.reset.toBool,
+        FASEDBridge(system.clock, axi4Bundle, system.reset.toBool,
           CompleteConfig(p(firesim.configs.MemModelKey),
                          nastiKey,
                          Some(AXI4EdgeSummary(edge)),
                          Some(MainMemoryConsts.globalName)))
-=======
-        FASEDBridge(system.clock, axi4Bundle, system.reset.toBool,
-          CompleteConfig(p(firesim.configs.MemModelKey), nastiKey, Some(AXI4EdgeSummary(edge))))
->>>>>>> b9aa6f8c
       })
     })
     Nil
