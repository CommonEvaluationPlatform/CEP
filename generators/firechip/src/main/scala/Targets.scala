package firesim.firesim

import chisel3._
import freechips.rocketchip._
import freechips.rocketchip.subsystem._
import freechips.rocketchip.diplomacy._
import freechips.rocketchip.tilelink._
import freechips.rocketchip.devices.tilelink._
import freechips.rocketchip.devices.debug.HasPeripheryDebugModuleImp
import freechips.rocketchip.config.Parameters
import freechips.rocketchip.util.{HeterogeneousBag}
import freechips.rocketchip.amba.axi4.AXI4Bundle
import freechips.rocketchip.config.{Field, Parameters}
import freechips.rocketchip.diplomacy.LazyModule
import utilities.{Subsystem, SubsystemModuleImp}
import icenet._
import testchipip._
import testchipip.SerialAdapter.SERIAL_IF_WIDTH
import tracegen.{HasTraceGenTiles, HasTraceGenTilesModuleImp}
import sifive.blocks.devices.uart._
import java.io.File


object FireSimValName {
  implicit val valName = ValName("FireSimHarness")
}
import FireSimValName._

/*******************************************************************************
* Top level DESIGN configurations. These describe the basic instantiations of
* the designs being simulated.
*
* In general, if you're adding or removing features from any of these, you
* should CREATE A NEW ONE, WITH A NEW NAME. This is because the manager
* will store this name as part of the tags for the AGFI, so that later you can
* reconstruct what is in a particular AGFI. These tags are also used to
* determine which driver to build.
*******************************************************************************/

<<<<<<< HEAD
class FireSimDUT(implicit p: Parameters) extends RocketSubsystem
    with HasDefaultBusConfiguration
    with CanHaveMasterAXI4MemPort
=======
class FireSim(implicit p: Parameters) extends Subsystem
    with HasHierarchicalBusTopology
    with CanHaveFASEDOptimizedMasterAXI4MemPort
>>>>>>> a77226cd
    with HasPeripheryBootROM
    with HasPeripherySerial
    with HasPeripheryUART
    with HasPeripheryIceNIC
    with HasPeripheryBlockDevice
    with HasTraceIO
{
  override lazy val module = new FireSimModuleImp(this)
}

<<<<<<< HEAD
class FireSimModuleImp[+L <: FireSimDUT](l: L) extends RocketSubsystemModuleImp(l)
=======
class FireSimModuleImp[+L <: FireSim](l: L) extends SubsystemModuleImp(l)
>>>>>>> a77226cd
    with HasRTCModuleImp
    with CanHaveMasterAXI4MemPortModuleImp
    with HasPeripheryBootROMModuleImp
    with HasPeripherySerialModuleImp
    with HasPeripheryUARTModuleImp
    with HasPeripheryIceNICModuleImpValidOnly
    with HasPeripheryBlockDeviceModuleImp
    with HasTraceIOImp
<<<<<<< HEAD
    with CanHaveRocketMultiCycleRegfileImp
=======
    with CanHaveMultiCycleRegfileImp
>>>>>>> a77226cd

class FireSim(implicit p: Parameters) extends DefaultFireSimEnvironment(() => new FireSimDUT)

<<<<<<< HEAD
class FireSimNoNICDUT(implicit p: Parameters) extends RocketSubsystem
    with HasDefaultBusConfiguration
    with CanHaveMasterAXI4MemPort
=======
class FireSimNoNIC(implicit p: Parameters) extends Subsystem
    with HasHierarchicalBusTopology
    with CanHaveFASEDOptimizedMasterAXI4MemPort
>>>>>>> a77226cd
    with HasPeripheryBootROM
    with HasPeripherySerial
    with HasPeripheryUART
    with HasPeripheryBlockDevice
    with HasTraceIO
{
  override lazy val module = new FireSimNoNICModuleImp(this)
}

<<<<<<< HEAD
class FireSimNoNICModuleImp[+L <: FireSimNoNICDUT](l: L) extends RocketSubsystemModuleImp(l)
=======
class FireSimNoNICModuleImp[+L <: FireSimNoNIC](l: L) extends SubsystemModuleImp(l)
>>>>>>> a77226cd
    with HasRTCModuleImp
    with CanHaveMasterAXI4MemPortModuleImp
    with HasPeripheryBootROMModuleImp
    with HasPeripherySerialModuleImp
    with HasPeripheryUARTModuleImp
    with HasPeripheryBlockDeviceModuleImp
    with HasTraceIOImp
<<<<<<< HEAD
    with CanHaveRocketMultiCycleRegfileImp


class FireSimNoNIC(implicit p: Parameters) extends DefaultFireSimEnvironment(() => new FireSimNoNICDUT)

class FireBoomDUT(implicit p: Parameters) extends BoomRocketSubsystem
    with HasDefaultBusConfiguration
    with CanHaveMasterAXI4MemPort
=======
    with CanHaveMultiCycleRegfileImp


class FireBoom(implicit p: Parameters) extends Subsystem
    with HasHierarchicalBusTopology
    with CanHaveFASEDOptimizedMasterAXI4MemPort
>>>>>>> a77226cd
    with HasPeripheryBootROM
    with HasPeripherySerial
    with HasPeripheryUART
    with HasPeripheryIceNIC
    with HasPeripheryBlockDevice
    with HasTraceIO
{
  override lazy val module = new FireBoomModuleImp(this)
}

<<<<<<< HEAD
class FireBoomModuleImp[+L <: FireBoomDUT](l: L) extends BoomRocketSubsystemModuleImp(l)
=======
class FireBoomModuleImp[+L <: FireBoom](l: L) extends SubsystemModuleImp(l)
>>>>>>> a77226cd
    with HasRTCModuleImp
    with CanHaveMasterAXI4MemPortModuleImp
    with HasPeripheryBootROMModuleImp
    with HasPeripherySerialModuleImp
    with HasPeripheryUARTModuleImp
    with HasPeripheryIceNICModuleImpValidOnly
    with HasPeripheryBlockDeviceModuleImp
    with HasTraceIOImp
    with ExcludeInvalidBoomAssertions
<<<<<<< HEAD
    with CanHaveBoomMultiCycleRegfileImp

class FireBoom(implicit p: Parameters) extends DefaultFireSimEnvironment(() => new FireBoomDUT)

class FireBoomNoNICDUT(implicit p: Parameters) extends BoomRocketSubsystem
    with HasDefaultBusConfiguration
    with CanHaveMasterAXI4MemPort
=======
    with CanHaveMultiCycleRegfileImp

class FireBoomNoNIC(implicit p: Parameters) extends Subsystem
    with HasHierarchicalBusTopology
    with CanHaveFASEDOptimizedMasterAXI4MemPort
>>>>>>> a77226cd
    with HasPeripheryBootROM
    with HasPeripherySerial
    with HasPeripheryUART
    with HasPeripheryBlockDevice
    with HasTraceIO
{
  override lazy val module = new FireBoomNoNICModuleImp(this)
}

<<<<<<< HEAD
class FireBoomNoNICModuleImp[+L <: FireBoomNoNICDUT](l: L) extends BoomRocketSubsystemModuleImp(l)
=======
class FireBoomNoNICModuleImp[+L <: FireBoomNoNIC](l: L) extends SubsystemModuleImp(l)
>>>>>>> a77226cd
    with HasRTCModuleImp
    with CanHaveMasterAXI4MemPortModuleImp
    with HasPeripheryBootROMModuleImp
    with HasPeripherySerialModuleImp
    with HasPeripheryUARTModuleImp
    with HasPeripheryBlockDeviceModuleImp
    with HasTraceIOImp
    with ExcludeInvalidBoomAssertions
<<<<<<< HEAD
    with CanHaveBoomMultiCycleRegfileImp
=======
    with CanHaveMultiCycleRegfileImp
>>>>>>> a77226cd

class FireBoomNoNIC(implicit p: Parameters) extends DefaultFireSimEnvironment(() => new FireBoomNoNICDUT)

<<<<<<< HEAD
// Supernoded-ness comes from setting p(NumNodes) (see DefaultFiresimEnvironment) to something > 1
class FireSimSupernode(implicit p: Parameters) extends DefaultFireSimEnvironment(() => new FireSimDUT)
=======
    val serial = Vec(nNodes, new SerialIO(serialWidth))
    val mem_axi = Vec(nNodes, bagPrototype.cloneType)
    val bdev = Vec(nNodes, new BlockDeviceIO)
    val net = Vec(nNodes, new NICIOvonly)
    val uart = Vec(nNodes, new UARTPortIO)

    override def cloneType = new SupernodeIO(nNodes, serialWidth, bagPrototype).asInstanceOf[this.type]
}


class FireSimSupernode(implicit p: Parameters) extends Module {
  val nNodes = p(NumNodes)
  val nodes = Seq.fill(nNodes) {
    Module(LazyModule(new FireSim).module)
  }

  val io = IO(new SupernodeIO(nNodes, SERIAL_IF_WIDTH, nodes(0).mem_axi4.get))

  io.mem_axi.zip(nodes.map(_.mem_axi4)).foreach {
    case (out, mem_axi4) => out <> mem_axi4.get
  }
  io.serial <> nodes.map(_.serial)
  io.bdev <> nodes.map(_.bdev)
  io.net <> nodes.map(_.net)
  io.uart <> nodes.map(_.uart(0))
  nodes.foreach{ case n => {
    n.debug.clockeddmi.get.dmi.req.valid := false.B
    n.debug.clockeddmi.get.dmi.resp.ready := false.B
    n.debug.clockeddmi.get.dmiClock := clock
    n.debug.clockeddmi.get.dmiReset := reset.toBool
    n.debug.clockeddmi.get.dmi.req.bits.data := DontCare
    n.debug.clockeddmi.get.dmi.req.bits.addr := DontCare
    n.debug.clockeddmi.get.dmi.req.bits.op := DontCare
  } }
}

class FireSimTraceGen(implicit p: Parameters) extends BaseSubsystem
    with HasHierarchicalBusTopology
    with HasTraceGenTiles
    with CanHaveFASEDOptimizedMasterAXI4MemPort {
  override lazy val module = new FireSimTraceGenModuleImp(this)
}

class FireSimTraceGenModuleImp(outer: FireSimTraceGen)
  extends BaseSubsystemModuleImp(outer)
  with HasTraceGenTilesModuleImp
  with CanHaveFASEDOptimizedMasterAXI4MemPortModuleImp
>>>>>>> a77226cd
<|MERGE_RESOLUTION|>--- conflicted
+++ resolved
@@ -37,15 +37,9 @@
 * determine which driver to build.
 *******************************************************************************/
 
-<<<<<<< HEAD
-class FireSimDUT(implicit p: Parameters) extends RocketSubsystem
-    with HasDefaultBusConfiguration
+class FireSimDUT(implicit p: Parameters) extends Subsystem
+    with HasHierarchicalBusTopology
     with CanHaveMasterAXI4MemPort
-=======
-class FireSim(implicit p: Parameters) extends Subsystem
-    with HasHierarchicalBusTopology
-    with CanHaveFASEDOptimizedMasterAXI4MemPort
->>>>>>> a77226cd
     with HasPeripheryBootROM
     with HasPeripherySerial
     with HasPeripheryUART
@@ -56,11 +50,7 @@
   override lazy val module = new FireSimModuleImp(this)
 }
 
-<<<<<<< HEAD
-class FireSimModuleImp[+L <: FireSimDUT](l: L) extends RocketSubsystemModuleImp(l)
-=======
-class FireSimModuleImp[+L <: FireSim](l: L) extends SubsystemModuleImp(l)
->>>>>>> a77226cd
+class FireSimModuleImp[+L <: FireSimDUT](l: L) extends SubsystemModuleImp(l)
     with HasRTCModuleImp
     with CanHaveMasterAXI4MemPortModuleImp
     with HasPeripheryBootROMModuleImp
@@ -69,23 +59,13 @@
     with HasPeripheryIceNICModuleImpValidOnly
     with HasPeripheryBlockDeviceModuleImp
     with HasTraceIOImp
-<<<<<<< HEAD
-    with CanHaveRocketMultiCycleRegfileImp
-=======
     with CanHaveMultiCycleRegfileImp
->>>>>>> a77226cd
 
 class FireSim(implicit p: Parameters) extends DefaultFireSimEnvironment(() => new FireSimDUT)
 
-<<<<<<< HEAD
-class FireSimNoNICDUT(implicit p: Parameters) extends RocketSubsystem
-    with HasDefaultBusConfiguration
+class FireSimNoNICDUT(implicit p: Parameters) extends Subsystem
+    with HasHierarchicalBusTopology
     with CanHaveMasterAXI4MemPort
-=======
-class FireSimNoNIC(implicit p: Parameters) extends Subsystem
-    with HasHierarchicalBusTopology
-    with CanHaveFASEDOptimizedMasterAXI4MemPort
->>>>>>> a77226cd
     with HasPeripheryBootROM
     with HasPeripherySerial
     with HasPeripheryUART
@@ -95,11 +75,7 @@
   override lazy val module = new FireSimNoNICModuleImp(this)
 }
 
-<<<<<<< HEAD
-class FireSimNoNICModuleImp[+L <: FireSimNoNICDUT](l: L) extends RocketSubsystemModuleImp(l)
-=======
-class FireSimNoNICModuleImp[+L <: FireSimNoNIC](l: L) extends SubsystemModuleImp(l)
->>>>>>> a77226cd
+class FireSimNoNICModuleImp[+L <: FireSimNoNICDUT](l: L) extends SubsystemModuleImp(l)
     with HasRTCModuleImp
     with CanHaveMasterAXI4MemPortModuleImp
     with HasPeripheryBootROMModuleImp
@@ -107,23 +83,14 @@
     with HasPeripheryUARTModuleImp
     with HasPeripheryBlockDeviceModuleImp
     with HasTraceIOImp
-<<<<<<< HEAD
-    with CanHaveRocketMultiCycleRegfileImp
+    with CanHaveMultiCycleRegfileImp
 
 
 class FireSimNoNIC(implicit p: Parameters) extends DefaultFireSimEnvironment(() => new FireSimNoNICDUT)
 
-class FireBoomDUT(implicit p: Parameters) extends BoomRocketSubsystem
-    with HasDefaultBusConfiguration
+class FireBoomDUT(implicit p: Parameters) extends Subsystem
+    with HasHierarchicalBusTopology
     with CanHaveMasterAXI4MemPort
-=======
-    with CanHaveMultiCycleRegfileImp
-
-
-class FireBoom(implicit p: Parameters) extends Subsystem
-    with HasHierarchicalBusTopology
-    with CanHaveFASEDOptimizedMasterAXI4MemPort
->>>>>>> a77226cd
     with HasPeripheryBootROM
     with HasPeripherySerial
     with HasPeripheryUART
@@ -134,11 +101,7 @@
   override lazy val module = new FireBoomModuleImp(this)
 }
 
-<<<<<<< HEAD
-class FireBoomModuleImp[+L <: FireBoomDUT](l: L) extends BoomRocketSubsystemModuleImp(l)
-=======
-class FireBoomModuleImp[+L <: FireBoom](l: L) extends SubsystemModuleImp(l)
->>>>>>> a77226cd
+class FireBoomModuleImp[+L <: FireBoomDUT](l: L) extends SubsystemModuleImp(l)
     with HasRTCModuleImp
     with CanHaveMasterAXI4MemPortModuleImp
     with HasPeripheryBootROMModuleImp
@@ -148,21 +111,13 @@
     with HasPeripheryBlockDeviceModuleImp
     with HasTraceIOImp
     with ExcludeInvalidBoomAssertions
-<<<<<<< HEAD
-    with CanHaveBoomMultiCycleRegfileImp
+    with CanHaveMultiCycleRegfileImp
 
 class FireBoom(implicit p: Parameters) extends DefaultFireSimEnvironment(() => new FireBoomDUT)
 
-class FireBoomNoNICDUT(implicit p: Parameters) extends BoomRocketSubsystem
-    with HasDefaultBusConfiguration
+class FireBoomNoNICDUT(implicit p: Parameters) extends Subsystem
+    with HasHierarchicalBusTopology
     with CanHaveMasterAXI4MemPort
-=======
-    with CanHaveMultiCycleRegfileImp
-
-class FireBoomNoNIC(implicit p: Parameters) extends Subsystem
-    with HasHierarchicalBusTopology
-    with CanHaveFASEDOptimizedMasterAXI4MemPort
->>>>>>> a77226cd
     with HasPeripheryBootROM
     with HasPeripherySerial
     with HasPeripheryUART
@@ -172,11 +127,7 @@
   override lazy val module = new FireBoomNoNICModuleImp(this)
 }
 
-<<<<<<< HEAD
-class FireBoomNoNICModuleImp[+L <: FireBoomNoNICDUT](l: L) extends BoomRocketSubsystemModuleImp(l)
-=======
-class FireBoomNoNICModuleImp[+L <: FireBoomNoNIC](l: L) extends SubsystemModuleImp(l)
->>>>>>> a77226cd
+class FireBoomNoNICModuleImp[+L <: FireBoomNoNICDUT](l: L) extends SubsystemModuleImp(l)
     with HasRTCModuleImp
     with CanHaveMasterAXI4MemPortModuleImp
     with HasPeripheryBootROMModuleImp
@@ -185,63 +136,20 @@
     with HasPeripheryBlockDeviceModuleImp
     with HasTraceIOImp
     with ExcludeInvalidBoomAssertions
-<<<<<<< HEAD
-    with CanHaveBoomMultiCycleRegfileImp
-=======
     with CanHaveMultiCycleRegfileImp
->>>>>>> a77226cd
 
 class FireBoomNoNIC(implicit p: Parameters) extends DefaultFireSimEnvironment(() => new FireBoomNoNICDUT)
-
-<<<<<<< HEAD
-// Supernoded-ness comes from setting p(NumNodes) (see DefaultFiresimEnvironment) to something > 1
-class FireSimSupernode(implicit p: Parameters) extends DefaultFireSimEnvironment(() => new FireSimDUT)
-=======
-    val serial = Vec(nNodes, new SerialIO(serialWidth))
-    val mem_axi = Vec(nNodes, bagPrototype.cloneType)
-    val bdev = Vec(nNodes, new BlockDeviceIO)
-    val net = Vec(nNodes, new NICIOvonly)
-    val uart = Vec(nNodes, new UARTPortIO)
-
-    override def cloneType = new SupernodeIO(nNodes, serialWidth, bagPrototype).asInstanceOf[this.type]
-}
-
-
-class FireSimSupernode(implicit p: Parameters) extends Module {
-  val nNodes = p(NumNodes)
-  val nodes = Seq.fill(nNodes) {
-    Module(LazyModule(new FireSim).module)
-  }
-
-  val io = IO(new SupernodeIO(nNodes, SERIAL_IF_WIDTH, nodes(0).mem_axi4.get))
-
-  io.mem_axi.zip(nodes.map(_.mem_axi4)).foreach {
-    case (out, mem_axi4) => out <> mem_axi4.get
-  }
-  io.serial <> nodes.map(_.serial)
-  io.bdev <> nodes.map(_.bdev)
-  io.net <> nodes.map(_.net)
-  io.uart <> nodes.map(_.uart(0))
-  nodes.foreach{ case n => {
-    n.debug.clockeddmi.get.dmi.req.valid := false.B
-    n.debug.clockeddmi.get.dmi.resp.ready := false.B
-    n.debug.clockeddmi.get.dmiClock := clock
-    n.debug.clockeddmi.get.dmiReset := reset.toBool
-    n.debug.clockeddmi.get.dmi.req.bits.data := DontCare
-    n.debug.clockeddmi.get.dmi.req.bits.addr := DontCare
-    n.debug.clockeddmi.get.dmi.req.bits.op := DontCare
-  } }
-}
 
 class FireSimTraceGen(implicit p: Parameters) extends BaseSubsystem
     with HasHierarchicalBusTopology
     with HasTraceGenTiles
-    with CanHaveFASEDOptimizedMasterAXI4MemPort {
+    with CanHaveMasterAXI4MemPort {
   override lazy val module = new FireSimTraceGenModuleImp(this)
 }
 
-class FireSimTraceGenModuleImp(outer: FireSimTraceGen)
-  extends BaseSubsystemModuleImp(outer)
-  with HasTraceGenTilesModuleImp
-  with CanHaveFASEDOptimizedMasterAXI4MemPortModuleImp
->>>>>>> a77226cd
+class FireSimTraceGenModuleImp(outer: FireSimTraceGen) extends BaseSubsystemModuleImp(outer)
+    with HasTraceGenTilesModuleImp
+    with CanHaveMasterAXI4MemPortModuleImp
+
+// Supernoded-ness comes from setting p(NumNodes) (see DefaultFiresimEnvironment) to something > 1
+class FireSimSupernode(implicit p: Parameters) extends DefaultFireSimEnvironment(() => new FireSimDUT)