import Tests._

// This gives us a nicer handle to the root project instead of using the
// implicit one
lazy val chipyardRoot = Project("chipyardRoot", file("."))

lazy val commonSettings = Seq(
  organization := "edu.berkeley.cs",
  version := "1.3",
  scalaVersion := "2.12.10",
  test in assembly := {},
  assemblyMergeStrategy in assembly := { _ match {
    case PathList("META-INF", "MANIFEST.MF") => MergeStrategy.discard
    case _ => MergeStrategy.first}},
  scalacOptions ++= Seq("-deprecation","-unchecked","-Xsource:2.11"),
  addCompilerPlugin("org.scalamacros" % "paradise" % "2.1.1" cross CrossVersion.full),
  unmanagedBase := (chipyardRoot / unmanagedBase).value,
  allDependencies := {
    // drop specific maven dependencies in subprojects in favor of Chipyard's version
    val dropDeps = Seq(("edu.berkeley.cs", "rocketchip"))
    allDependencies.value.filterNot { dep =>
      dropDeps.contains((dep.organization, dep.name))
    }
  },
  exportJars := true,
  resolvers ++= Seq(
    Resolver.sonatypeRepo("snapshots"),
    Resolver.sonatypeRepo("releases"),
    Resolver.mavenLocal))

val rocketChipDir = file("generators/rocket-chip")

lazy val firesimAsLibrary = sys.env.get("FIRESIM_STANDALONE") == None
lazy val firesimDir = if (firesimAsLibrary) {
  file("sims/firesim/sim/")
} else {
  file("../../sim")
}

/**
  * It has been a struggle for us to override settings in subprojects.
  * An example would be adding a dependency to rocketchip on midas's targetutils library,
  * or replacing dsptools's maven dependency on chisel with the local chisel project.
  *
  * This function works around this by specifying the project's root at src/ and overriding
  * scalaSource and resourceDirectory.
  */
def freshProject(name: String, dir: File): Project = {
  Project(id = name, base = dir / "src")
    .settings(
      scalaSource in Compile := baseDirectory.value / "main" / "scala",
      resourceDirectory in Compile := baseDirectory.value / "main" / "resources"
    )
}

// Fork each scala test for now, to work around persistent mutable state
// in Rocket-Chip based generators
def isolateAllTests(tests: Seq[TestDefinition]) = tests map { test =>
  val options = ForkOptions()
  new Group(test.name, Seq(test), SubProcess(options))
} toSeq

val chiselVersion = "3.4.4"

lazy val chiselSettings = Seq(
  libraryDependencies ++= Seq("edu.berkeley.cs" %% "chisel3" % chiselVersion),
  addCompilerPlugin("edu.berkeley.cs" % "chisel3-plugin" % chiselVersion cross CrossVersion.full))

val firrtlVersion = "1.4.4"

lazy val firrtlSettings = Seq(libraryDependencies ++= Seq("edu.berkeley.cs" %% "firrtl" % firrtlVersion))

// In some projects we override the default versions of Chisel and friends.
// This map captures the expected defaults used by projects under Chipyard.
lazy val chipyardMandatedVersions = Map(
  "chisel-iotesters" -> "1.5.4",
  "firrtl-interpreter" -> "1.4.4",
  "treadle" -> "1.3.4",
  "chisel3" -> chiselVersion,
  "firrtl" -> firrtlVersion
)

// Subproject definitions begin

// -- Rocket Chip --

// Rocket-chip dependencies (subsumes making RC a RootProject)
lazy val hardfloat  = (project in rocketChipDir / "hardfloat")
  .settings(chiselSettings)
  .dependsOn(midasTargetUtils)
  .settings(commonSettings)
  .settings(
    libraryDependencies ++= Seq(
      "org.scala-lang" % "scala-reflect" % scalaVersion.value,
      "org.json4s" %% "json4s-jackson" % "3.6.1",
      "org.scalatest" %% "scalatest" % "3.2.0" % "test"
    )
  )

lazy val rocketMacros  = (project in rocketChipDir / "macros")
  .settings(commonSettings)
  .settings(
    libraryDependencies ++= Seq(
      "org.scala-lang" % "scala-reflect" % scalaVersion.value,
      "org.json4s" %% "json4s-jackson" % "3.6.1",
      "org.scalatest" %% "scalatest" % "3.2.0" % "test"
    )
  )

lazy val rocketConfig = (project in rocketChipDir / "api-config-chipsalliance/build-rules/sbt")
  .settings(commonSettings)
  .settings(
    libraryDependencies ++= Seq(
      "org.scala-lang" % "scala-reflect" % scalaVersion.value,
      "org.json4s" %% "json4s-jackson" % "3.6.1",
      "org.scalatest" %% "scalatest" % "3.2.0" % "test"
    )
  )

lazy val rocketchip = freshProject("rocketchip", rocketChipDir)
  .dependsOn(hardfloat, rocketMacros, rocketConfig)
  .settings(commonSettings)
  .settings(chiselSettings)
  .settings(
    libraryDependencies ++= Seq(
      "org.scala-lang" % "scala-reflect" % scalaVersion.value,
      "org.json4s" %% "json4s-jackson" % "3.6.1",
      "org.scalatest" %% "scalatest" % "3.2.0" % "test"
    )
  )
  .settings( // Settings for scalafix
    semanticdbEnabled := true,
    semanticdbVersion := scalafixSemanticdb.revision,
    scalacOptions += "-Ywarn-unused-import"
  )
lazy val rocketLibDeps = (rocketchip / Keys.libraryDependencies)


// -- Chipyard-managed External Projects --

// Because we're not using a release version of iotesters to work around a
// scala test version problem, override it's libdeps to prevent using snapshots
lazy val chisel_testers = (project in file("tools/chisel-testers"))
  .settings(chiselSettings)
  .settings(
    allDependencies := allDependencies.value.map {
      case dep if chipyardMandatedVersions.isDefinedAt(dep.name) =>
        dep.organization %% dep.name % chipyardMandatedVersions(dep.name)
      case o => o
    })

// -- Normal Projects --

// Contains annotations & firrtl passes you may wish to use in rocket-chip without
// introducing a circular dependency between RC and MIDAS
lazy val midasTargetUtils = ProjectRef(firesimDir, "targetutils")

lazy val testchipip = (project in file("generators/testchipip"))
  .dependsOn(rocketchip, sifive_blocks)
  .settings(libraryDependencies ++= rocketLibDeps.value)
  .settings(commonSettings)

lazy val chipyard = (project in file("generators/chipyard"))
<<<<<<< HEAD
  .sourceDependency(testchipip, testchipipLib)
  .dependsOn(rocketchip, boom, hwacha, sifive_blocks, sifive_cache, iocell,
    mitllBlocks,
    asicBlocks,
=======
  .dependsOn(testchipip, rocketchip, boom, hwacha, sifive_blocks, sifive_cache, iocell,
>>>>>>> 7a3f7aef
    sha3, // On separate line to allow for cleaner tutorial-setup patches
    dsptools, `rocket-dsp-utils`,
    gemmini, icenet, tracegen, cva6, nvdla, sodor, ibex)
  .settings(libraryDependencies ++= rocketLibDeps.value)
  .settings(commonSettings)

lazy val tracegen = (project in file("generators/tracegen"))
  .dependsOn(testchipip, rocketchip, sifive_cache, boom)
  .settings(libraryDependencies ++= rocketLibDeps.value)
  .settings(commonSettings)

lazy val icenet = (project in file("generators/icenet"))
  .dependsOn(testchipip, rocketchip)
  .settings(libraryDependencies ++= rocketLibDeps.value)
  .settings(commonSettings)

lazy val hwacha = (project in file("generators/hwacha"))
  .dependsOn(rocketchip)
  .settings(libraryDependencies ++= rocketLibDeps.value)
  .settings(commonSettings)

lazy val boom = (project in file("generators/boom"))
  .dependsOn(testchipip, rocketchip)
  .settings(libraryDependencies ++= rocketLibDeps.value)
  .settings(commonSettings)

lazy val cva6 = (project in file("generators/cva6"))
  .dependsOn(rocketchip)
  .settings(libraryDependencies ++= rocketLibDeps.value)
  .settings(commonSettings)

lazy val ibex = (project in file("generators/ibex"))
  .dependsOn(rocketchip)
  .settings(libraryDependencies ++= rocketLibDeps.value)
  .settings(commonSettings)

lazy val sodor = (project in file("generators/riscv-sodor"))
  .dependsOn(rocketchip)
  .settings(libraryDependencies ++= rocketLibDeps.value)
  .settings(commonSettings)

lazy val sha3 = (project in file("generators/sha3"))
  .dependsOn(rocketchip, chisel_testers, midasTargetUtils)
  .settings(libraryDependencies ++= rocketLibDeps.value)
  .settings(commonSettings)

lazy val gemmini = (project in file("generators/gemmini"))
  .dependsOn(testchipip, rocketchip, chisel_testers)
  .settings(libraryDependencies ++= rocketLibDeps.value)
  .settings(commonSettings)

lazy val nvdla = (project in file("generators/nvdla"))
  .dependsOn(rocketchip)
  .settings(libraryDependencies ++= rocketLibDeps.value)
  .settings(commonSettings)

lazy val iocell = (project in file("./tools/barstools/iocell/"))
  .settings(chiselSettings)
  .settings(commonSettings)

lazy val tapeout = (project in file("./tools/barstools/tapeout/"))
  .dependsOn(chisel_testers, chipyard) // must depend on chipyard to get scala resources
  .settings(commonSettings)

lazy val mdf = (project in file("./tools/barstools/mdf/scalalib/"))
  .settings(commonSettings)

lazy val barstoolsMacros = (project in file("./tools/barstools/macros/"))
  .dependsOn(mdf)
  .enablePlugins(sbtassembly.AssemblyPlugin)
  .settings(firrtlSettings)
  .settings(commonSettings)

lazy val dsptools = freshProject("dsptools", file("./tools/dsptools"))
  .dependsOn(chisel_testers)
  .settings(
    commonSettings,
    libraryDependencies ++= Seq(
      "org.scalatest" %% "scalatest" % "3.2.+" % "test",
      "org.typelevel" %% "spire" % "0.16.2",
      "org.scalanlp" %% "breeze" % "1.1",
      "junit" % "junit" % "4.13" % "test",
      "org.scalacheck" %% "scalacheck" % "1.14.3" % "test",
  ))

lazy val `api-config-chipsalliance` = freshProject("api-config-chipsalliance", file("./tools/api-config-chipsalliance"))
  .settings(
    commonSettings,
    libraryDependencies ++= Seq(
      "org.scalatest" %% "scalatest" % "3.0.+" % "test",
      "org.scalacheck" %% "scalacheck" % "1.14.3" % "test",
    ))

lazy val `rocket-dsp-utils` = freshProject("rocket-dsp-utils", file("./tools/rocket-dsp-utils"))
  .dependsOn(rocketchip, `api-config-chipsalliance`, dsptools)
  .settings(libraryDependencies ++= rocketLibDeps.value)
  .settings(commonSettings)

lazy val sifive_blocks = (project in file("generators/sifive-blocks"))
  .dependsOn(rocketchip)
  .settings(libraryDependencies ++= rocketLibDeps.value)
  .settings(commonSettings)

lazy val sifive_cache = (project in file("generators/sifive-cache"))
  .settings(
    commonSettings,
    scalaSource in Compile := baseDirectory.value / "design/craft")
  .dependsOn(rocketchip)
  .settings(libraryDependencies ++= rocketLibDeps.value)

// Library components of FireSim
lazy val midas      = ProjectRef(firesimDir, "midas")
lazy val firesimLib = ProjectRef(firesimDir, "firesimLib")

lazy val firechip = (project in file("generators/firechip"))
  .dependsOn(chipyard, midasTargetUtils, midas, firesimLib % "test->test;compile->compile")
  .settings(
    commonSettings,
    testGrouping in Test := isolateAllTests( (definedTests in Test).value ),
    testOptions in Test += Tests.Argument("-oF")
  )
lazy val fpga_shells = (project in file("./fpga/fpga-shells"))
  .dependsOn(rocketchip, sifive_blocks)
  .settings(libraryDependencies ++= rocketLibDeps.value)
  .settings(commonSettings)

lazy val fpga_platforms = (project in file("./fpga"))
  .dependsOn(chipyard, fpga_shells)
  .settings(commonSettings)

// Add the MIT LL Development Blocks
lazy val mitllBlocks = (project in file("generators/mitll-blocks"))
  .dependsOn(rocketchip)
  .settings(libraryDependencies ++= rocketLibDeps.value)
  .settings(commonSettings)

// Add the MIT LL Development Blocks
lazy val asicBlocks = (project in file("CEP_Chipyard_ASIC/generators/asicblocks"))
  .dependsOn(rocketchip, mitllBlocks)
  .settings(libraryDependencies ++= rocketLibDeps.value)
  .settings(commonSettings)<|MERGE_RESOLUTION|>--- conflicted
+++ resolved
@@ -160,15 +160,11 @@
   .settings(libraryDependencies ++= rocketLibDeps.value)
   .settings(commonSettings)
 
+
 lazy val chipyard = (project in file("generators/chipyard"))
-<<<<<<< HEAD
-  .sourceDependency(testchipip, testchipipLib)
-  .dependsOn(rocketchip, boom, hwacha, sifive_blocks, sifive_cache, iocell,
-    mitllBlocks,
+  .dependsOn(testchipip, rocketchip, boom, hwacha, sifive_blocks, sifive_cache, iocell,
+    mitllBlocks, 
     asicBlocks,
-=======
-  .dependsOn(testchipip, rocketchip, boom, hwacha, sifive_blocks, sifive_cache, iocell,
->>>>>>> 7a3f7aef
     sha3, // On separate line to allow for cleaner tutorial-setup patches
     dsptools, `rocket-dsp-utils`,
     gemmini, icenet, tracegen, cva6, nvdla, sodor, ibex)
