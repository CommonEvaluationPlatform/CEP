#########################################################################################
# makefile variables shared across multiple makefiles
# - to use the help text, your Makefile should have a 'help' target that just
#   prints all the HELP_LINES
#########################################################################################
HELP_COMPILATION_VARIABLES = \
"   JAVA_HEAP_SIZE    = if overridden, set the default java heap size (default is 8G)" \
"   JAVA_TOOL_OPTIONS = if overridden, set underlying java tool options (default sets misc. sizes and tmp dir)" \
"   SBT_OPTS          = set additional sbt command line options (these take the form -Dsbt.<option>=<setting>) " \
"                       See https://www.scala-sbt.org/1.x/docs/Command-Line-Reference.html\#Command+Line+Options" \
"   SBT               = if overridden, used to invoke sbt (default is to invoke sbt by sbt-launch.jar)" \
"   FIRRTL_LOGLEVEL   = if overridden, set firrtl log level (default is error)"

HELP_PROJECT_VARIABLES = \
"   SUB_PROJECT            = use the specific subproject default variables [$(SUB_PROJECT)]" \
"   SBT_PROJECT            = the SBT project that you should find the classes/packages in [$(SBT_PROJECT)]" \
"   MODEL                  = the top level module of the project in Chisel (normally the harness) [$(MODEL)]" \
"   VLOG_MODEL             = the top level module of the project in Firrtl/Verilog (normally the harness) [$(VLOG_MODEL)]" \
"   MODEL_PACKAGE          = the scala package to find the MODEL in [$(MODEL_PACKAGE)]" \
"   CONFIG                 = the configuration class to give the parameters for the project [$(CONFIG)]" \
"   CONFIG_PACKAGE         = the scala package to find the CONFIG class [$(CONFIG_PACKAGE)]" \
"   GENERATOR_PACKAGE      = the scala package to find the Generator class in [$(GENERATOR_PACKAGE)]" \
"   TB                     = testbench wrapper over the TestHarness needed to simulate in a verilog simulator [$(TB)]" \
"   TOP                    = top level module of the project (normally the module instantiated by the harness) [$(TOP)]"

HELP_SIMULATION_VARIABLES = \
"   BINARY                 = riscv elf binary that the simulator will run when using the run-binary* targets" \
"   BINARIES               = list of riscv elf binary that the simulator will run when using the run-binaries* targets" \
"   LOADMEM                = riscv elf binary that should be loaded directly into simulated DRAM. LOADMEM=1 will load the BINARY elf" \
"   LOADARCH               = path to a architectural checkpoint directory that should end in .loadarch/, for restoring from a checkpoint" \
"   VERBOSE_FLAGS          = flags used when doing verbose simulation [$(VERBOSE_FLAGS)]" \
"   timeout_cycles         = number of clock cycles before simulator times out, defaults to 10000000" \
"   bmark_timeout_cycles   = number of clock cycles before benchmark simulator times out, defaults to 100000000"

# include default simulation rules
HELP_COMMANDS = \
"   help                   = display this help" \
"   default                = compiles non-debug simulator [./$(shell basename $(sim))]" \
"   debug                  = compiles debug simulator [./$(shell basename $(sim_debug))]" \
"   clean                  = remove all debug/non-debug simulators and intermediate files" \
"   clean-sim              = removes non-debug simulator and simulator-generated files" \
"   clean-sim-debug        = removes debug simulator and simulator-generated files"

HELP_LINES = "" \
	" design specifier variables:" \
	" ---------------------------" \
	$(HELP_PROJECT_VARIABLES) \
	"" \
	" compilation variables:" \
	" ----------------------" \
	$(HELP_COMPILATION_VARIABLES) \
	"" \
	" simulation variables:" \
	" ---------------------" \
	$(HELP_SIMULATION_VARIABLES) \
	"" \
	" some useful general commands:" \
	" -----------------------------" \
	$(HELP_COMMANDS) \
	""

#########################################################################################
# subproject overrides
# description:
#   - make it so that you only change 1 param to change most or all of them!
#   - mainly intended for quick developer setup for common flags
#########################################################################################
SUB_PROJECT ?= chipyard

# Common Evaluation Platform ASIC Build
# Default BootROM is overriden
ifeq ($(SUB_PROJECT),cep_cosim_asic)
	SBT_PROJECT       	?= chipyard
	MODEL             	?= TestHarness
	VLOG_MODEL        	?= TestHarness
	MODEL_PACKAGE     	?= $(SBT_PROJECT)
	CONFIG            	?= CEPASICRocketConfig
	CONFIG_PACKAGE    	?= $(SBT_PROJECT)
	GENERATOR_PACKAGE 	?= $(SBT_PROJECT)
	TB                	?= TestDriver
	TOP               	?= ChipTop
	BOOTROM_SRC_DIR	  	:= $(base_dir)/sims/cep_cosim/bootrom
	SORT_SCRIPT       	:= $(base_dir)/scripts/sort-blackbox.py
	SORT_FILE         	:= $(base_dir)/cep_sort.f
	BOOTROM_FILES	  	:= bootrom.rv64.img bootrom.rv64.rcf
	PBUS_CLK 		  	:= 200000000
	CHIPYARD_BUILD_INFO := $(sim_dir)/CHIPYARD_BUILD_INFO.make
endif

ifeq ($(SUB_PROJECT),cep_cosim)
	SBT_PROJECT       	?= chipyard
	MODEL             	?= TestHarness
	VLOG_MODEL        	?= TestHarness
	MODEL_PACKAGE     	?= $(SBT_PROJECT)
	CONFIG            	?= CEPRocketConfig
	CONFIG_PACKAGE    	?= $(SBT_PROJECT)
	GENERATOR_PACKAGE 	?= $(SBT_PROJECT)
	TB                	?= TestDriver
	TOP               	?= ChipTop
	BOOTROM_SRC_DIR	  	:= $(base_dir)/sims/cep_cosim/bootrom
	SORT_SCRIPT       	:= $(base_dir)/scripts/sort-blackbox.py
	SORT_FILE         	:= $(base_dir)/cep_sort.f
	BOOTROM_FILES	  	:= bootrom.rv64.img bootrom.rv64.rcf
	PBUS_CLK 		  	:= 200000000
	CHIPYARD_BUILD_INFO := $(sim_dir)/CHIPYARD_BUILD_INFO.make
endif

ifeq ($(SUB_PROJECT),cep_verilator)
	SBT_PROJECT       	?= chipyard
	MODEL             	?= TestHarness
	VLOG_MODEL        	?= TestHarness
	MODEL_PACKAGE     	?= $(SBT_PROJECT)
	CONFIG            	?= CEPVerilatorRocketConfig
	CONFIG_PACKAGE    	?= $(SBT_PROJECT)
	GENERATOR_PACKAGE 	?= $(SBT_PROJECT)
	TB                	?= TestDriver
	TOP               	?= ChipTop
	SORT_SCRIPT       	:= $(base_dir)/scripts/sort-blackbox.py
	SORT_FILE         	:= $(base_dir)/cep_sort.f
endif

# default chipyard build
ifeq ($(SUB_PROJECT),chipyard)
	SBT_PROJECT       ?= chipyard
	MODEL             ?= TestHarness
	VLOG_MODEL        ?= $(MODEL)
	MODEL_PACKAGE     ?= chipyard.harness
	CONFIG            ?= RocketConfig
	CONFIG_PACKAGE    ?= $(SBT_PROJECT)
	GENERATOR_PACKAGE ?= $(SBT_PROJECT)
	TB                ?= TestDriver
	TOP               ?= ChipTop
endif
# for Hwacha developers
ifeq ($(SUB_PROJECT),hwacha)
	SBT_PROJECT       ?= chipyard
	MODEL             ?= TestHarness
	VLOG_MODEL        ?= $(MODEL)
	MODEL_PACKAGE     ?= freechips.rocketchip.system
	CONFIG            ?= HwachaConfig
	CONFIG_PACKAGE    ?= hwacha
	GENERATOR_PACKAGE ?= chipyard
	TB                ?= TestDriver
	TOP               ?= ExampleRocketSystem
endif
# For TestChipIP developers running unit-tests
ifeq ($(SUB_PROJECT),testchipip)
	SBT_PROJECT       ?= chipyard
	MODEL             ?= TestHarness
	VLOG_MODEL        ?= $(MODEL)
	MODEL_PACKAGE     ?= chipyard.unittest
	CONFIG            ?= TestChipUnitTestConfig
	CONFIG_PACKAGE    ?= testchipip
	GENERATOR_PACKAGE ?= chipyard
	TB                ?= TestDriver
	TOP               ?= UnitTestSuite
endif
# For rocketchip developers running unit-tests
ifeq ($(SUB_PROJECT),rocketchip)
	SBT_PROJECT       ?= chipyard
	MODEL             ?= TestHarness
	VLOG_MODEL        ?= $(MODEL)
	MODEL_PACKAGE     ?= chipyard.unittest
	CONFIG            ?= TLSimpleUnitTestConfig
	CONFIG_PACKAGE    ?= freechips.rocketchip.unittest
	GENERATOR_PACKAGE ?= chipyard
	TB                ?= TestDriver
	TOP               ?= UnitTestSuite
endif
# For IceNet developers
ifeq ($(SUB_PROJECT),icenet)
	SBT_PROJECT       ?= chipyard
	MODEL             ?= TestHarness
	VLOG_MODEL        ?= $(MODEL)
	MODEL_PACKAGE     ?= chipyard.unittest
	CONFIG            ?= IceNetUnitTestConfig
	CONFIG_PACKAGE    ?= icenet
	GENERATOR_PACKAGE ?= chipyard
	TB                ?= TestDriver
	TOP               ?= UnitTestSuite
endif
# For Constellation developers
ifeq ($(SUB_PROJECT),constellation)
	SBT_PROJECT       ?= chipyard
	MODEL             ?= TestHarness
	VLOG_MODEL        ?= $(MODEL)
	MODEL_PACKAGE     ?= constellation.test
	CONFIG            ?= TestConfig00
	CONFIG_PACKAGE    ?= constellation.test
	GENERATOR_PACKAGE ?= chipyard
	TB                ?= TestDriver
	TOP               ?= NoC
endif


ifeq ($(SBT_PROJECT),)
$(error Invalid SUB_PROJECT)
endif

#########################################################################################
# path to rocket-chip and testchipip
#########################################################################################
ROCKETCHIP_DIR       = $(base_dir)/generators/rocket-chip
ROCKETCHIP_RSRCS_DIR = $(ROCKETCHIP_DIR)/src/main/resources
TESTCHIP_DIR         = $(base_dir)/generators/testchipip
TESTCHIP_RSRCS_DIR   = $(TESTCHIP_DIR)/src/main/resources
CHIPYARD_FIRRTL_DIR  = $(base_dir)/tools/firrtl
CHIPYARD_RSRCS_DIR   = $(base_dir)/generators/chipyard/src/main/resources

#########################################################################################
# names of various files needed to compile and run things
#########################################################################################
long_name = $(MODEL_PACKAGE).$(MODEL).$(CONFIG)
ifeq ($(GENERATOR_PACKAGE),hwacha)
	long_name=$(MODEL_PACKAGE).$(CONFIG)
endif

<<<<<<< HEAD
# The following variables are still used by the CEP co-simulation environment
TOP_FILE       ?= $(GEN_COLLATERAL_DIR)/$(long_name).top.v
=======
# classpaths
CLASSPATH_CACHE ?= $(base_dir)/.classpath_cache
CHIPYARD_CLASSPATH ?= $(CLASSPATH_CACHE)/chipyard.jar
TAPEOUT_CLASSPATH ?= $(CLASSPATH_CACHE)/tapeout.jar
# if *_CLASSPATH is a true java classpath, it can be colon-delimited list of paths (on *nix)
CHIPYARD_CLASSPATH_TARGETS ?= $(subst :, ,$(CHIPYARD_CLASSPATH))
TAPEOUT_CLASSPATH_TARGETS ?= $(subst :, ,$(TAPEOUT_CLASSPATH))
>>>>>>> b7644b24

# chisel generated outputs
FIRRTL_FILE ?= $(build_dir)/$(long_name).fir
ANNO_FILE   ?= $(build_dir)/$(long_name).anno.json
EXTRA_ANNO_FILE ?= $(build_dir)/$(long_name).extra.anno.json
CHISEL_LOG_FILE ?= $(build_dir)/$(long_name).chisel.log

# chisel anno modification output
MFC_EXTRA_ANNO_FILE ?= $(build_dir)/$(long_name).extrafirtool.anno.json
FINAL_ANNO_FILE ?= $(build_dir)/$(long_name).appended.anno.json

# scala firrtl compiler (sfc) outputs
SFC_FIRRTL_BASENAME ?= $(build_dir)/$(long_name).sfc
SFC_FIRRTL_FILE ?= $(SFC_FIRRTL_BASENAME).fir
SFC_EXTRA_ANNO_FILE ?= $(build_dir)/$(long_name).extrasfc.anno.json
SFC_ANNO_FILE ?= $(build_dir)/$(long_name).sfc.anno.json

# firtool compiler outputs
MFC_TOP_HRCHY_JSON ?= $(build_dir)/top_module_hierarchy.json
MFC_MODEL_HRCHY_JSON ?= $(build_dir)/model_module_hierarchy.json
MFC_MODEL_HRCHY_JSON_UNIQUIFIED ?= $(build_dir)/model_module_hierarchy.uniquified.json
MFC_SMEMS_CONF ?= $(build_dir)/$(long_name).mems.conf
# hardcoded firtool outputs
MFC_FILELIST = $(GEN_COLLATERAL_DIR)/filelist.f
MFC_BB_MODS_FILELIST = $(GEN_COLLATERAL_DIR)/firrtl_black_box_resource_files.f
MFC_TOP_SMEMS_JSON = $(GEN_COLLATERAL_DIR)/metadata/seq_mems.json
MFC_MODEL_SMEMS_JSON = $(GEN_COLLATERAL_DIR)/metadata/tb_seq_mems.json

# macrocompiler smems in/output
SFC_SMEMS_CONF ?= $(build_dir)/$(long_name).sfc.mems.conf
TOP_SMEMS_CONF ?= $(build_dir)/$(long_name).top.mems.conf
TOP_SMEMS_FILE ?= $(GEN_COLLATERAL_DIR)/$(long_name).top.mems.v
TOP_SMEMS_FIR  ?= $(build_dir)/$(long_name).top.mems.fir
MODEL_SMEMS_CONF ?= $(build_dir)/$(long_name).model.mems.conf
MODEL_SMEMS_FILE ?= $(GEN_COLLATERAL_DIR)/$(long_name).model.mems.v
MODEL_SMEMS_FIR  ?= $(build_dir)/$(long_name).model.mems.fir

# top module files to include
TOP_MODS_FILELIST ?= $(build_dir)/$(long_name).top.f
# model module files to include (not including top modules)
MODEL_MODS_FILELIST ?= $(build_dir)/$(long_name).model.f
# list of all blackbox files (may be included in the top/model.f files)
# this has the build_dir appended
BB_MODS_FILELIST ?= $(build_dir)/$(long_name).bb.f
# all module files to include (top, model, bb included)
ALL_MODS_FILELIST ?= $(build_dir)/$(long_name).all.f

# Set the defauly bootrom location (unless previously set)
BOOTROM_SRC_DIR ?= $(TESTCHIP_RSRCS_DIR)/testchipip/bootrom
BOOTROM_FILES   ?= bootrom.rv64.img bootrom.rv32.img
BOOTROM_TARGETS ?= $(addprefix $(build_dir)/, $(BOOTROM_FILES))
BOOTROM_SOURCES ?= $(addprefix $(BOOTROM_SRC_DIR)/, $(BOOTROM_FILES))

# files that contain lists of files needed for VCS or Verilator simulation
SIM_FILE_REQS 			=
sim_files              ?= $(build_dir)/sim_files.f
# single file that contains all files needed for VCS or Verilator simulation (unique and without .h's)
sim_common_files       ?= $(build_dir)/sim_files.common.f

SFC_LEVEL ?= $(build_dir)/.sfc_level
EXTRA_FIRRTL_OPTIONS ?= $(build_dir)/.extra_firrtl_options
MFC_LOWERING_OPTIONS ?= $(build_dir)/.mfc_lowering_options

#########################################################################################
# java arguments used in sbt
#########################################################################################
JAVA_HEAP_SIZE ?= 8G
JAVA_TMP_DIR ?= $(base_dir)/.java_tmp
export JAVA_TOOL_OPTIONS ?= -Xmx$(JAVA_HEAP_SIZE) -Xss8M -Djava.io.tmpdir=$(JAVA_TMP_DIR)

#########################################################################################
# default sbt launch command
#########################################################################################
SCALA_BUILDTOOL_DEPS = $(SBT_SOURCES)

# passes $(JAVA_TOOL_OPTIONS) from env to java
export SBT_OPTS ?= -Dsbt.ivy.home=$(base_dir)/.ivy2 -Dsbt.global.base=$(base_dir)/.sbt -Dsbt.boot.directory=$(base_dir)/.sbt/boot/ -Dsbt.color=always -Dsbt.supershell=false -Dsbt.server.forcestart=true
SBT ?= java -jar $(ROCKETCHIP_DIR)/sbt-launch.jar $(SBT_OPTS)

# (1) - classpath of the fat jar
# (2) - main class
# (3) - main class arguments
define run_jar_scala_main
	cd $(base_dir) && java -cp $(1) $(2) $(3)
endef

# (1) - sbt project
# (2) - main class
# (3) - main class arguments
define run_scala_main
	cd $(base_dir) && $(SBT) ";project $(1); runMain $(2) $(3)"
endef

# (1) - sbt project to assemble
# (2) - classpath file(s) to create
define run_sbt_assembly
	cd $(base_dir) && $(SBT) ";project $(1); set assembly / assemblyOutputPath := file(\"$(2)\"); assembly" && touch $(2)
endef

FIRRTL_LOGLEVEL ?= error

#########################################################################################
# output directory for tests
#########################################################################################
output_dir=$(sim_dir)/output/$(long_name)

#########################################################################################
# helper variables to run binaries
#########################################################################################
PERMISSIVE_ON=+permissive
PERMISSIVE_OFF=+permissive-off
BINARY ?=
BINARIES ?=
override SIM_FLAGS += +dramsim +dramsim_ini_dir=$(TESTCHIP_DIR)/src/main/resources/dramsim2_ini +max-cycles=$(timeout_cycles)
VERBOSE_FLAGS ?= +verbose
# get_out_name is a function, 1st argument is the binary
get_out_name = $(subst $() $(),_,$(notdir $(basename $(1))))
LOADMEM ?=
LOADARCH ?=

ifneq ($(LOADARCH),)
override BINARY = $(addsuffix /mem.elf,$(LOADARCH))
override BINARIES = $(addsuffix /mem.elf,$(LOADARCH))
override get_out_name = $(shell basename $(dir $(1)))
override LOADMEM = 1
endif

#########################################################################################
# build output directory for compilation
#########################################################################################
# output for all project builds
gen_dir=$(sim_dir)/generated-src
# per-project output directory
build_dir=$(gen_dir)/$(long_name)
# final generated collateral per-project
GEN_COLLATERAL_DIR ?= $(build_dir)/gen-collateral

#########################################################################################
# assembly/benchmark variables
#########################################################################################
timeout_cycles = 10000000
bmark_timeout_cycles = 100000000<|MERGE_RESOLUTION|>--- conflicted
+++ resolved
@@ -215,10 +215,6 @@
 	long_name=$(MODEL_PACKAGE).$(CONFIG)
 endif
 
-<<<<<<< HEAD
-# The following variables are still used by the CEP co-simulation environment
-TOP_FILE       ?= $(GEN_COLLATERAL_DIR)/$(long_name).top.v
-=======
 # classpaths
 CLASSPATH_CACHE ?= $(base_dir)/.classpath_cache
 CHIPYARD_CLASSPATH ?= $(CLASSPATH_CACHE)/chipyard.jar
@@ -226,7 +222,6 @@
 # if *_CLASSPATH is a true java classpath, it can be colon-delimited list of paths (on *nix)
 CHIPYARD_CLASSPATH_TARGETS ?= $(subst :, ,$(CHIPYARD_CLASSPATH))
 TAPEOUT_CLASSPATH_TARGETS ?= $(subst :, ,$(TAPEOUT_CLASSPATH))
->>>>>>> b7644b24
 
 # chisel generated outputs
 FIRRTL_FILE ?= $(build_dir)/$(long_name).fir
