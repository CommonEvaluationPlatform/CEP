#########################################################################################
# makefile variables shared across multiple makefiles
# - to use the help text, your Makefile should have a 'help' target that just
#   prints all the HELP_LINES
#########################################################################################
HELP_COMPILATION_VARIABLES = \
"   JAVA_HEAP_SIZE    = if overridden, set the default java heap size (default is 8G)" \
"   JAVA_TOOL_OPTIONS = if overridden, set underlying java tool options (default sets misc. sizes and tmp dir)" \
"   SBT_OPTS          = set additional sbt command line options (these take the form -Dsbt.<option>=<setting>) " \
"                       See https://www.scala-sbt.org/1.x/docs/Command-Line-Reference.html\#Command+Line+Options" \
"   SBT               = if overridden, used to invoke sbt (default is to invoke sbt by sbt-launch.jar)" \
"   FIRRTL_LOGLEVEL   = if overridden, set firrtl log level (default is error)"

HELP_PROJECT_VARIABLES = \
"   SUB_PROJECT            = use the specific subproject default variables [$(SUB_PROJECT)]" \
"   SBT_PROJECT            = the SBT project that you should find the classes/packages in [$(SBT_PROJECT)]" \
"   MODEL                  = the top level module of the project in Chisel (normally the harness) [$(MODEL)]" \
"   VLOG_MODEL             = the top level module of the project in Firrtl/Verilog (normally the harness) [$(VLOG_MODEL)]" \
"   MODEL_PACKAGE          = the scala package to find the MODEL in [$(MODEL_PACKAGE)]" \
"   CONFIG                 = the configuration class to give the parameters for the project [$(CONFIG)]" \
"   CONFIG_PACKAGE         = the scala package to find the CONFIG class [$(CONFIG_PACKAGE)]" \
"   GENERATOR_PACKAGE      = the scala package to find the Generator class in [$(GENERATOR_PACKAGE)]" \
"   TB                     = testbench wrapper over the TestHarness needed to simulate in a verilog simulator [$(TB)]" \
"   TOP                    = top level module of the project (normally the module instantiated by the harness) [$(TOP)]"

HELP_SIMULATION_VARIABLES = \
"   BINARY                 = riscv elf binary that the simulator will run when using the run-binary* targets" \
"   BINARIES               = list of riscv elf binary that the simulator will run when using the run-binaries* targets" \
"   BINARIES_DIR           = directory of riscv elf binaries that the simulator will run when using the run-binaries* targets" \
"   BINARY_ARGS            = arguments to pass to each binary in run-binary targets (primarily meant for pk arguments)" \
"   LOADMEM                = riscv elf binary that should be loaded directly into simulated DRAM. LOADMEM=1 will load the BINARY elf" \
"   LOADARCH               = path to a architectural checkpoint directory that should end in .loadarch/, for restoring from a checkpoint" \
"   VERBOSE_FLAGS          = flags used when doing verbose simulation [$(VERBOSE_FLAGS)]" \
"   TIMEOUT_CYCLES         = number of clock cycles before simulator times out, defaults to 10000000"

# include default simulation rules
HELP_COMMANDS = \
"   help                   = display this help" \
"   default                = compiles non-debug simulator [./$(shell basename $(sim))]" \
"   debug                  = compiles debug simulator [./$(shell basename $(sim_debug))]" \
"   clean                  = remove all debug/non-debug simulators and intermediate files" \
"   clean-sim              = removes non-debug simulator and simulator-generated files" \
"   clean-sim-debug        = removes debug simulator and simulator-generated files"

HELP_LINES = "" \
	" design specifier variables:" \
	" ---------------------------" \
	$(HELP_PROJECT_VARIABLES) \
	"" \
	" compilation variables:" \
	" ----------------------" \
	$(HELP_COMPILATION_VARIABLES) \
	"" \
	" simulation variables:" \
	" ---------------------" \
	$(HELP_SIMULATION_VARIABLES) \
	"" \
	" some useful general commands:" \
	" -----------------------------" \
	$(HELP_COMMANDS) \
	""

#########################################################################################
# subproject overrides
# description:
#   - make it so that you only change 1 param to change most or all of them!
#   - mainly intended for quick developer setup for common flags
#########################################################################################
SUB_PROJECT ?= chipyard

# Common Evaluation Platform ASIC Build
# Default BootROM is overriden
ifeq ($(SUB_PROJECT),cep_cosim_asic)
	SBT_PROJECT       	?= chipyard
	MODEL             	?= TestHarness
	VLOG_MODEL        	?= $(MODEL)
	MODEL_PACKAGE     	?= chipyard.harness
	CONFIG            	?= CEPASICRocketConfig
	CONFIG_PACKAGE    	?= $(SBT_PROJECT)
	GENERATOR_PACKAGE 	?= $(SBT_PROJECT)
	TB                	?= TestDriver
	TOP               	?= ChipTop
	BOOTROM_SRC_DIR	  	:= $(base_dir)/sims/cep_cosim/bootrom
	SORT_SCRIPT       	:= $(base_dir)/scripts/sort-blackbox.py
	SORT_FILE         	:= $(base_dir)/cep_sort.f
	BOOTROM_FILES	  	:= bootrom.rv64.img bootrom.rv64.rcf
	PBUS_CLK 		  	:= 200000000
	CHIPYARD_BUILD_INFO := $(sim_dir)/CHIPYARD_BUILD_INFO.make
endif

ifeq ($(SUB_PROJECT),cep_cosim)
	SBT_PROJECT       	?= chipyard
	MODEL             	?= TestHarness
	VLOG_MODEL        	?= $(MODEL)
	MODEL_PACKAGE     	?= chipyard.harness
	CONFIG            	?= CEPRocketConfig
	CONFIG_PACKAGE    	?= $(SBT_PROJECT)
	GENERATOR_PACKAGE 	?= $(SBT_PROJECT)
	TB                	?= TestDriver
	TOP               	?= ChipTop
	BOOTROM_SRC_DIR	  	:= $(base_dir)/sims/cep_cosim/bootrom
	SORT_SCRIPT       	:= $(base_dir)/scripts/sort-blackbox.py
	SORT_FILE         	:= $(base_dir)/cep_sort.f
	BOOTROM_FILES	  	:= bootrom.rv64.img bootrom.rv64.rcf
	PBUS_CLK 		  	:= 200000000
	CHIPYARD_BUILD_INFO := $(sim_dir)/CHIPYARD_BUILD_INFO.make
endif

ifeq ($(SUB_PROJECT),cep_cosim_arty)
	SBT_PROJECT       	?= chipyard
	MODEL             	?= TestHarness
	VLOG_MODEL        	?= $(MODEL)
	MODEL_PACKAGE     	?= chipyard.harness
	CONFIG            	?= CEPArtyMimicRocketConfig
	CONFIG_PACKAGE    	?= $(SBT_PROJECT)
	GENERATOR_PACKAGE 	?= $(SBT_PROJECT)
	TB                	?= TestDriver
	TOP               	?= ChipTop
	BOOTROM_SRC_DIR	  	:= $(base_dir)/sims/cep_cosim/bootrom
	SORT_SCRIPT       	:= $(base_dir)/scripts/sort-blackbox.py
	SORT_FILE         	:= $(base_dir)/cep_sort.f
	BOOTROM_FILES	  	:= bootrom.rv64.img bootrom.rv64.rcf
	PBUS_CLK 		  	:= 200000000
	CHIPYARD_BUILD_INFO := $(sim_dir)/CHIPYARD_BUILD_INFO.make
endif

ifeq ($(SUB_PROJECT),cep_verilator)
	SBT_PROJECT       	?= chipyard
	VLOG_MODEL        	?= $(MODEL)
	VLOG_MODEL        	?= TestHarness
	MODEL_PACKAGE     	?= chipyard.harness
	CONFIG            	?= CEPVerilatorRocketConfig
	CONFIG_PACKAGE    	?= $(SBT_PROJECT)
	GENERATOR_PACKAGE 	?= $(SBT_PROJECT)
	TB                	?= TestDriver
	TOP               	?= ChipTop
	SORT_SCRIPT       	:= $(base_dir)/scripts/sort-blackbox.py
	SORT_FILE         	:= $(base_dir)/cep_sort.f
endif

# default chipyard build
ifeq ($(SUB_PROJECT),chipyard)
	SBT_PROJECT       ?= chipyard
	MODEL             ?= TestHarness
	VLOG_MODEL        ?= $(MODEL)
	MODEL_PACKAGE     ?= chipyard.harness
	CONFIG            ?= RocketConfig
	CONFIG_PACKAGE    ?= $(SBT_PROJECT)
	GENERATOR_PACKAGE ?= $(SBT_PROJECT)
	TB                ?= TestDriver
	TOP               ?= ChipTop
endif
# for Hwacha developers
ifeq ($(SUB_PROJECT),hwacha)
	SBT_PROJECT       ?= chipyard
	MODEL             ?= TestHarness
	VLOG_MODEL        ?= $(MODEL)
	MODEL_PACKAGE     ?= freechips.rocketchip.system
	CONFIG            ?= HwachaConfig
	CONFIG_PACKAGE    ?= hwacha
	GENERATOR_PACKAGE ?= chipyard
	TB                ?= TestDriver
	TOP               ?= ExampleRocketSystem
endif
# For TestChipIP developers running unit-tests
ifeq ($(SUB_PROJECT),testchipip)
	SBT_PROJECT       ?= chipyard
	MODEL             ?= TestHarness
	VLOG_MODEL        ?= $(MODEL)
	MODEL_PACKAGE     ?= chipyard.unittest
	CONFIG            ?= TestChipUnitTestConfig
	CONFIG_PACKAGE    ?= testchipip.test
	GENERATOR_PACKAGE ?= chipyard
	TB                ?= TestDriver
	TOP               ?= UnitTestSuite
endif
# For rocketchip developers running unit-tests
ifeq ($(SUB_PROJECT),rocketchip)
	SBT_PROJECT       ?= chipyard
	MODEL             ?= TestHarness
	VLOG_MODEL        ?= $(MODEL)
	MODEL_PACKAGE     ?= chipyard.unittest
	CONFIG            ?= TLSimpleUnitTestConfig
	CONFIG_PACKAGE    ?= freechips.rocketchip.unittest
	GENERATOR_PACKAGE ?= chipyard
	TB                ?= TestDriver
	TOP               ?= UnitTestSuite
endif
# For IceNet developers
ifeq ($(SUB_PROJECT),icenet)
	SBT_PROJECT       ?= chipyard
	MODEL             ?= TestHarness
	VLOG_MODEL        ?= $(MODEL)
	MODEL_PACKAGE     ?= chipyard.unittest
	CONFIG            ?= IceNetUnitTestConfig
	CONFIG_PACKAGE    ?= icenet
	GENERATOR_PACKAGE ?= chipyard
	TB                ?= TestDriver
	TOP               ?= UnitTestSuite
endif
# For Constellation developers
ifeq ($(SUB_PROJECT),constellation)
	SBT_PROJECT       ?= chipyard
	MODEL             ?= TestHarness
	VLOG_MODEL        ?= $(MODEL)
	MODEL_PACKAGE     ?= constellation.test
	CONFIG            ?= TestConfig00
	CONFIG_PACKAGE    ?= constellation.test
	GENERATOR_PACKAGE ?= chipyard
	TB                ?= TestDriver
	TOP               ?= NoC
endif


ifeq ($(SBT_PROJECT),)
$(error Invalid SUB_PROJECT)
endif

#########################################################################################
# path to rocket-chip and testchipip
#########################################################################################
ROCKETCHIP_DIR       = $(base_dir)/generators/rocket-chip
ROCKETCHIP_RSRCS_DIR = $(ROCKETCHIP_DIR)/src/main/resources
TESTCHIP_DIR         = $(base_dir)/generators/testchipip
TESTCHIP_RSRCS_DIR   = $(TESTCHIP_DIR)/src/main/resources
CHIPYARD_FIRRTL_DIR  = $(base_dir)/tools/firrtl
CHIPYARD_RSRCS_DIR   = $(base_dir)/generators/chipyard/src/main/resources

#########################################################################################
# names of various files needed to compile and run things
#########################################################################################
long_name = $(MODEL_PACKAGE).$(MODEL).$(CONFIG)
ifeq ($(GENERATOR_PACKAGE),hwacha)
	long_name=$(MODEL_PACKAGE).$(CONFIG)
endif

# classpaths
CLASSPATH_CACHE ?= $(base_dir)/.classpath_cache
CHIPYARD_CLASSPATH ?= $(CLASSPATH_CACHE)/chipyard.jar
TAPEOUT_CLASSPATH ?= $(CLASSPATH_CACHE)/tapeout.jar
# if *_CLASSPATH is a true java classpath, it can be colon-delimited list of paths (on *nix)
CHIPYARD_CLASSPATH_TARGETS ?= $(subst :, ,$(CHIPYARD_CLASSPATH))
TAPEOUT_CLASSPATH_TARGETS ?= $(subst :, ,$(TAPEOUT_CLASSPATH))

# chisel generated outputs
FIRRTL_FILE ?= $(build_dir)/$(long_name).fir
ANNO_FILE   ?= $(build_dir)/$(long_name).anno.json
EXTRA_ANNO_FILE ?= $(build_dir)/$(long_name).extra.anno.json
CHISEL_LOG_FILE ?= $(build_dir)/$(long_name).chisel.log

# chisel anno modification output
MFC_EXTRA_ANNO_FILE ?= $(build_dir)/$(long_name).extrafirtool.anno.json
FINAL_ANNO_FILE ?= $(build_dir)/$(long_name).appended.anno.json

# scala firrtl compiler (sfc) outputs
SFC_FIRRTL_BASENAME ?= $(build_dir)/$(long_name).sfc
SFC_FIRRTL_FILE ?= $(SFC_FIRRTL_BASENAME).fir
SFC_EXTRA_ANNO_FILE ?= $(build_dir)/$(long_name).extrasfc.anno.json
SFC_ANNO_FILE ?= $(build_dir)/$(long_name).sfc.anno.json

# firtool compiler outputs
MFC_TOP_HRCHY_JSON ?= $(build_dir)/top_module_hierarchy.json
MFC_MODEL_HRCHY_JSON ?= $(build_dir)/model_module_hierarchy.json
MFC_MODEL_HRCHY_JSON_UNIQUIFIED ?= $(build_dir)/model_module_hierarchy.uniquified.json
MFC_SMEMS_CONF ?= $(build_dir)/$(long_name).mems.conf
# hardcoded firtool outputs
MFC_FILELIST = $(GEN_COLLATERAL_DIR)/filelist.f
MFC_BB_MODS_FILELIST = $(GEN_COLLATERAL_DIR)/firrtl_black_box_resource_files.f
MFC_TOP_SMEMS_JSON = $(GEN_COLLATERAL_DIR)/metadata/seq_mems.json
MFC_MODEL_SMEMS_JSON = $(GEN_COLLATERAL_DIR)/metadata/tb_seq_mems.json

# macrocompiler smems in/output
SFC_SMEMS_CONF ?= $(build_dir)/$(long_name).sfc.mems.conf
TOP_SMEMS_CONF ?= $(build_dir)/$(long_name).top.mems.conf
TOP_SMEMS_FILE ?= $(GEN_COLLATERAL_DIR)/$(long_name).top.mems.v
TOP_SMEMS_FIR  ?= $(build_dir)/$(long_name).top.mems.fir
MODEL_SMEMS_CONF ?= $(build_dir)/$(long_name).model.mems.conf
MODEL_SMEMS_FILE ?= $(GEN_COLLATERAL_DIR)/$(long_name).model.mems.v
MODEL_SMEMS_FIR  ?= $(build_dir)/$(long_name).model.mems.fir

# top module files to include
TOP_MODS_FILELIST ?= $(build_dir)/$(long_name).top.f
# model module files to include (not including top modules)
MODEL_MODS_FILELIST ?= $(build_dir)/$(long_name).model.f
# list of all blackbox files (may be included in the top/model.f files)
# this has the build_dir appended
BB_MODS_FILELIST ?= $(build_dir)/$(long_name).bb.f
# all module files to include (top, model, bb included)
ALL_MODS_FILELIST ?= $(build_dir)/$(long_name).all.f

<<<<<<< HEAD
# Set the defauly bootrom location (unless previously set)
BOOTROM_SRC_DIR ?= $(TESTCHIP_RSRCS_DIR)/testchipip/bootrom
=======
# external filelists. Users, or project-supplied make fragments can append filelists
# with absolute paths here
EXT_FILELISTS ?=
# external verilog incdirs. Users, or project-supplied make fragments can append to this
EXT_INCDIRS ?=

>>>>>>> 766ea735
BOOTROM_FILES   ?= bootrom.rv64.img bootrom.rv32.img
BOOTROM_TARGETS ?= $(addprefix $(build_dir)/, $(BOOTROM_FILES))
BOOTROM_SOURCES ?= $(addprefix $(BOOTROM_SRC_DIR)/, $(BOOTROM_FILES))

# files that contain lists of files needed for VCS or Verilator simulation
SIM_FILE_REQS 			=
sim_files              ?= $(build_dir)/sim_files.f
# single file that contains all files needed for VCS or Verilator simulation (unique and without .h's)
sim_common_files       ?= $(build_dir)/sim_files.common.f

SFC_LEVEL ?= $(build_dir)/.sfc_level
EXTRA_FIRRTL_OPTIONS ?= $(build_dir)/.extra_firrtl_options
MFC_LOWERING_OPTIONS ?= $(build_dir)/.mfc_lowering_options

#########################################################################################
# java arguments used in sbt
#########################################################################################
JAVA_HEAP_SIZE ?= 8G
JAVA_TMP_DIR ?= $(base_dir)/.java_tmp
export JAVA_TOOL_OPTIONS ?= -Xmx$(JAVA_HEAP_SIZE) -Xss8M -Djava.io.tmpdir=$(JAVA_TMP_DIR)

#########################################################################################
# default sbt launch command
#########################################################################################
SCALA_BUILDTOOL_DEPS = $(SBT_SOURCES)

# passes $(JAVA_TOOL_OPTIONS) from env to java
export SBT_OPTS ?= -Dsbt.ivy.home=$(base_dir)/.ivy2 -Dsbt.global.base=$(base_dir)/.sbt -Dsbt.boot.directory=$(base_dir)/.sbt/boot/ -Dsbt.color=always -Dsbt.supershell=false -Dsbt.server.forcestart=true
SBT ?= java -jar $(base_dir)/scripts/sbt-launch.jar $(SBT_OPTS)

# (1) - classpath of the fat jar
# (2) - main class
# (3) - main class arguments
define run_jar_scala_main
	cd $(base_dir) && java -cp $(1) $(2) $(3)
endef

# (1) - sbt project
# (2) - main class
# (3) - main class arguments
define run_scala_main
	cd $(base_dir) && $(SBT) ";project $(1); runMain $(2) $(3)"
endef

# (1) - sbt project to assemble
# (2) - classpath file(s) to create
define run_sbt_assembly
	cd $(base_dir) && $(SBT) ";project $(1); set assembly / assemblyOutputPath := file(\"$(2)\"); assembly" && touch $(2)
endef

FIRRTL_LOGLEVEL ?= error

#########################################################################################
# output directory for tests
#########################################################################################
output_dir=$(sim_dir)/output/$(long_name)

#########################################################################################
# helper variables to run binaries
#########################################################################################
PERMISSIVE_ON=+permissive
PERMISSIVE_OFF=+permissive-off
BINARY ?=
BINARIES ?=
BINARY_ARGS ?=
override SIM_FLAGS += +dramsim +dramsim_ini_dir=$(TESTCHIP_DIR)/src/main/resources/dramsim2_ini +max-cycles=$(TIMEOUT_CYCLES)
VERBOSE_FLAGS ?= +verbose
# get_out_name is a function, 1st argument is the binary
get_out_name = $(subst $() $(),_,$(notdir $(basename $(1))))
LOADMEM ?=
LOADARCH ?=

ifneq ($(LOADARCH),)
override BINARY = $(addsuffix /mem.elf,$(LOADARCH))
override BINARIES = $(addsuffix /mem.elf,$(LOADARCH))
override get_out_name = $(shell basename $(dir $(1)))
override LOADMEM = 1
endif

ifneq ($(BINARIES_DIR),)
override BINARIES = $(shell find -L $(BINARIES_DIR) -type f -print 2> /dev/null)
endif

#########################################################################################
# build output directory for compilation
#########################################################################################
# output for all project builds
generated_src_name ?=generated-src
gen_dir             =$(sim_dir)/$(generated_src_name)
# per-project output directory
build_dir           =$(gen_dir)/$(long_name)
# final generated collateral per-project
GEN_COLLATERAL_DIR ?=$(build_dir)/gen-collateral

#########################################################################################
# simulation variables
#########################################################################################
TIMEOUT_CYCLES = 10000000

# legacy timeout_cycles handling
timeout_cycles ?=
ifneq ($(timeout_cycles),)
TIMEOUT_CYCLES=$(timeout_cycles)
endif<|MERGE_RESOLUTION|>--- conflicted
+++ resolved
@@ -288,17 +288,12 @@
 # all module files to include (top, model, bb included)
 ALL_MODS_FILELIST ?= $(build_dir)/$(long_name).all.f
 
-<<<<<<< HEAD
-# Set the defauly bootrom location (unless previously set)
-BOOTROM_SRC_DIR ?= $(TESTCHIP_RSRCS_DIR)/testchipip/bootrom
-=======
 # external filelists. Users, or project-supplied make fragments can append filelists
 # with absolute paths here
 EXT_FILELISTS ?=
 # external verilog incdirs. Users, or project-supplied make fragments can append to this
 EXT_INCDIRS ?=
 
->>>>>>> 766ea735
 BOOTROM_FILES   ?= bootrom.rv64.img bootrom.rv32.img
 BOOTROM_TARGETS ?= $(addprefix $(build_dir)/, $(BOOTROM_FILES))
 BOOTROM_SOURCES ?= $(addprefix $(BOOTROM_SRC_DIR)/, $(BOOTROM_FILES))
