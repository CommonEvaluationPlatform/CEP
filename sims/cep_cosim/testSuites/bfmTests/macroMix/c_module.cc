//--------------------------------------------------------------------------------------
// Copyright 2022 Massachusets Institute of Technology
// SPDX short identifier: BSD-2-Clause
//
// File Name:      c_module.cc
// Program:        Common Evaluation Platform (CEP)
// Description:    
// Notes:          
//
//--------------------------------------------------------------------------------------
#include "c_module.h"
#include "portable_io.h"

#include "simdiag_global.h"
#include "v2c_cmds.h"
#include "simPio.h"
#include "shMem.h"
#include <unistd.h>
#include "random48.h"
#include "cep_adrMap.h"
#include "cep_apis.h"

#include "cepMacroMix.h"

void *c_module(void *arg) {

  //--------------------------------------------------------------------------------------
  // Test Set up
  //--------------------------------------------------------------------------------------
  pthread_parm_t *tParm = (pthread_parm_t *)arg;
  int errCnt = 0;
  int slotId = tParm->slotId;
  int cpuId = tParm->cpuId;
  int verbose = tParm->verbose;
  Int32U seed = tParm->seed;
  int restart = tParm->restart;
  int offset = GET_OFFSET(slotId, cpuId);
  GlobalShMemory.getSlotCpuId(offset, &slotId, &cpuId);

  shIpc *ptr = GlobalShMemory.getIpcPtr(offset);
  ptr->SetAliveStatus();
  sleep(1);

  simPio pio;
  pio.MaybeAThread();
  pio.EnableShIpc(1);
  pio.SetVerbose(verbose);
  //--------------------------------------------------------------------------------------



  //--------------------------------------------------------------------------------------
  // Test starts here
  //--------------------------------------------------------------------------------------
  pio.RunClk(500);

 int coreMask = 0xFFFFFFFF; // all cores
//  int coreMask = 0x00000001;  // AES
//  int coreMask = 0x00000002;  // MD5
//  int coreMask = 0x00000004;  // SHA256.0
//  int coreMask = 0x00000008;  // SHA256.1
//  int coreMask = 0x00000010;  // SHA256.2
//  int coreMask = 0x00000020;  // SHA256.3
//  int coreMask = 0x00000040;  // RSA
//  int coreMask = 0x00000080;  // DES3
//  int coreMask = 0x00000100;  // DFT
//  int coreMask = 0x00000200;  // IDFT
//  int coreMask = 0x00000400;  // FIR
//  int coreMask = 0x00000800;  // IIR
<<<<<<< HEAD
//  int coreMask = 0x00001000;  // GPS.0
=======
//  int coreMask = 0x00001000;  // GPS.1
>>>>>>> 90a76d4a
//  int coreMask = 0x00002000;  // GPS.1
//  int coreMask = 0x00004000;  // GPS.2
//  int coreMask = 0x00008000;  // GPS.3
  
  errCnt += cepMacroMix_runTest(cpuId, GlobalShMemory.getActiveMask(), coreMask, seed, verbose);

  pio.RunClk(100);  
  //--------------------------------------------------------------------------------------
  


  //--------------------------------------------------------------------------------------
  // Exit
  //--------------------------------------------------------------------------------------
cleanup:
  if (errCnt != 0) {
    LOGI("======== TEST FAIL ========== %x\n",errCnt);
  } else {
    LOGI("======== TEST PASS ========== \n");    
  }
  //  shIpc *ptr = GlobalShMemory.getIpcPtr(offset);
  ptr->SetError(errCnt);
  ptr->SetThreadDone();
  pthread_exit(NULL);
  return ((void *)NULL);
}
  //--------------------------------------------------------------------------------------<|MERGE_RESOLUTION|>--- conflicted
+++ resolved
@@ -67,11 +67,7 @@
 //  int coreMask = 0x00000200;  // IDFT
 //  int coreMask = 0x00000400;  // FIR
 //  int coreMask = 0x00000800;  // IIR
-<<<<<<< HEAD
 //  int coreMask = 0x00001000;  // GPS.0
-=======
-//  int coreMask = 0x00001000;  // GPS.1
->>>>>>> 90a76d4a
 //  int coreMask = 0x00002000;  // GPS.1
 //  int coreMask = 0x00004000;  // GPS.2
 //  int coreMask = 0x00008000;  // GPS.3
