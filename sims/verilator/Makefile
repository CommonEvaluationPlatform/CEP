--- conflicted
+++ resolved
@@ -168,13 +168,7 @@
 	$(PREPROC_DEFINES) \
 	--top-module $(VLOG_MODEL) \
 	--vpi \
-<<<<<<< HEAD
-	-f $(sim_common_files) \
-	-I$(build_dir) \
-	$(sim_vsrcs)
-=======
 	-f $(sim_common_files)
->>>>>>> 7475bfb1
 
 #----------------------------------------------------------------------------------------
 # gcc configuration/optimization
