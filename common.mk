SHELL=/bin/bash
SED ?= sed

# Without the following, RHEL7 does not execute the build process properly
.NOTPARALLEL:

ifeq "$(findstring clean,${MAKECMDGOALS})" ""
$(info )
$(info ----------------------------------------------------------------------)
ifndef RISCV
$(error RISCV is unset. Did you source the Chipyard auto-generated env file (which activates the default conda environment)?)
else
$(info Running with RISCV       = $(RISCV))
endif
endif

ifeq "$(findstring clean,${MAKECMDGOALS})" ""
ifndef SUB_PROJECT
$(error SUB_PROJECT is unset.)
else
$(info Running with SUB_PROJECT = $(SUB_PROJECT))
endif 
$(info ----------------------------------------------------------------------)
$(info )
endif

#########################################################################################
# specify user-interface variables
#########################################################################################
HELP_COMPILATION_VARIABLES += \
"   EXTRA_GENERATOR_REQS      = additional make requirements needed for the main generator" \
"   EXTRA_SIM_CXXFLAGS        = additional CXXFLAGS for building simulators" \
"   EXTRA_SIM_LDFLAGS         = additional LDFLAGS for building simulators" \
"   EXTRA_SIM_SOURCES         = additional simulation sources needed for simulator" \
"   EXTRA_SIM_REQS            = additional make requirements to build the simulator" \
"   ENABLE_CUSTOM_FIRRTL_PASS = if set, enable custom firrtl passes (SFC lowers to LowFIRRTL & MFC converts to Verilog)" \
"   ENABLE_YOSYS_FLOW         = if set, add compilation flags to enable the vlsi flow for yosys(tutorial flow)" \
"   EXTRA_CHISEL_OPTIONS      = additional options to pass to the Chisel compiler" \
"   EXTRA_BASE_FIRRTL_OPTIONS = additional options to pass to the Scala FIRRTL compiler" \
"   MFC_BASE_LOWERING_OPTIONS = override lowering options to pass to the MLIR FIRRTL compiler" \
"   ASPECTS                   = comma separated list of Chisel aspect flows to run (e.x. chipyard.upf.ChipTopUPFAspect)"

EXTRA_GENERATOR_REQS ?= $(BOOTROM_TARGETS) $(CHIPYARD_BUILD_INFO)
EXTRA_SIM_CXXFLAGS   ?=
EXTRA_SIM_LDFLAGS    ?=
EXTRA_SIM_SOURCES    ?=
EXTRA_SIM_REQS       ?=

ifneq ($(ASPECTS), )
	comma = ,
	ASPECT_ARGS = $(foreach aspect, $(subst $(comma), , $(ASPECTS)), --with-aspect $(aspect))
endif

#----------------------------------------------------------------------------
HELP_SIMULATION_VARIABLES += \
"   EXTRA_SIM_FLAGS        = additional runtime simulation flags (passed within +permissive)" \
"   NUMACTL                = set to '1' to wrap simulator in the appropriate numactl command" \
"   BREAK_SIM_PREREQ       = when running a binary, doesn't rebuild RTL on source changes"

EXTRA_SIM_FLAGS ?=
NUMACTL         ?= 0

NUMA_PREFIX = $(if $(filter $(NUMACTL),0),,$(shell $(base_dir)/scripts/numa_prefix))

#----------------------------------------------------------------------------
HELP_COMMANDS += \
"   run-binary                  = run [./$(shell basename $(sim))] and log instructions to file" \
"   run-binary-fast             = run [./$(shell basename $(sim))] and don't log instructions" \
"   run-binary-debug            = run [./$(shell basename $(sim_debug))] and log instructions and waveform to files" \
"   run-binaries                = run [./$(shell basename $(sim))] and log instructions to file" \
"   run-binaries-fast           = run [./$(shell basename $(sim))] and don't log instructions" \
"   run-binaries-debug          = run [./$(shell basename $(sim_debug))] and log instructions and waveform to files" \
"   verilog                     = generate intermediate verilog files from chisel elaboration and firrtl passes" \
"   firrtl                      = generate intermediate firrtl files from chisel elaboration" \
"   run-tests                   = run all assembly and benchmark tests" \
"   launch-sbt                  = start sbt terminal" \
"   find-config-fragments       = list all config. fragments" \
"   check-submodule-status      = check that all submodules in generators/ have been initialized"

#########################################################################################
# include additional subproject make fragments
# see HELP_COMPILATION_VARIABLES
#########################################################################################
include $(base_dir)/generators/cva6/cva6.mk
include $(base_dir)/generators/ibex/ibex.mk
include $(base_dir)/generators/tracegen/tracegen.mk
include $(base_dir)/generators/nvdla/nvdla.mk
include $(base_dir)/tools/torture.mk

#########################################################################################
# Prerequisite lists
#########################################################################################
# Returns a list of files in directories $1 with single file extension $2.
# If available, use 'fd' to find the list of files, which is faster than 'find'.
ifeq ($(shell which fd 2> /dev/null),)
	lookup_srcs = $(shell find -L $(1)/ -name target -prune -o \( -iname "*.$(2)" ! -iname ".*" \) -print 2> /dev/null)
else
	lookup_srcs = $(shell fd -L -t f -e $(2) . $(1))
endif

# Returns a list of files in directories $1 with *any* of the file extensions in $2
lookup_srcs_by_multiple_type = $(foreach type,$(2),$(call lookup_srcs,$(1),$(type)))

CHECK_SUBMODULES_COMMAND = echo "Checking all submodules in generators/ are initialized. Uninitialized submodules will be displayed" ; ! git submodule status $(base_dir)/generators | grep ^-

SCALA_EXT = scala
VLOG_EXT = sv v
CHIPYARD_SOURCE_DIRS = $(addprefix $(base_dir)/,generators sims/firesim/sim fpga/fpga-shells fpga/src)
CHIPYARD_SCALA_SOURCES = $(call lookup_srcs_by_multiple_type,$(CHIPYARD_SOURCE_DIRS),$(SCALA_EXT))
CHIPYARD_VLOG_SOURCES = $(call lookup_srcs_by_multiple_type,$(CHIPYARD_SOURCE_DIRS),$(VLOG_EXT))
BARSTOOLS_SOURCE_DIRS = $(addprefix $(base_dir)/,tools/barstools)
BARSTOOLS_SCALA_SOURCES = $(call lookup_srcs_by_multiple_type,$(BARSTOOLS_SOURCE_DIRS),$(SCALA_EXT))
BARSTOOLS_VLOG_SOURCES = $(call lookup_srcs_by_multiple_type,$(BARSTOOLS_SOURCE_DIRS),$(VLOG_EXT))
# This assumes no SBT meta-build sources
SBT_SOURCE_DIRS = $(addprefix $(base_dir)/,generators sims/firesim/sim tools)
SBT_SOURCES = $(call lookup_srcs,$(SBT_SOURCE_DIRS),sbt) $(base_dir)/build.sbt $(base_dir)/project/plugins.sbt $(base_dir)/project/build.properties

#########################################################################################
# SBT Server Setup (start server / rebuild proj. defs. if SBT_SOURCES change)
#########################################################################################
$(SBT_THIN_CLIENT_TIMESTAMP): $(SBT_SOURCES)
ifneq (,$(wildcard $(SBT_THIN_CLIENT_TIMESTAMP)))
	cd $(base_dir) && $(SBT) "reload"
	touch $@
else
	cd $(base_dir) && $(SBT) "exit"
endif

#########################################################################################
# CEP: The following targets perform custom steps for the CEP build
#########################################################################################
# These steps are only relevant when building CEP-related targets
$(CHIPYARD_BUILD_INFO):
	@# Save the name of some of the files needed by the CEP Cosimulation enviornment
	@rm -f $@
	@echo "CHIPYARD_BLD_DIR = $(build_dir)"  >> $@
	@echo "CHIPYARD_COLLATERAL_DIR = $(GEN_COLLATERAL_DIR)" >> $@
	@echo "CHIPYARD_LONG_NAME = $(long_name).top" >> $@
	@echo "CHIPYARD_TOP_FILE = $(TOP_FILE)" >> $@
	@echo "CHIPYARD_TOP_SMEMS_FILE = $(TOP_SMEMS_FILE)" >> $@
	@echo "CHIPYARD_SIM_FILES = ${sim_files}" >> $@
	@echo "CHIPYARD_SIM_COMMON_FILES = ${sim_common_files}" >> $@
	@echo "CHIPYARD_TOP_MODULE = ${TOP}" >> $@
	@echo "CHIPYARD_SUB_PROJECT = ${SUB_PROJECT}" >> $@

$(build_dir): 
	mkdir -p $@

# Bootrom is forced to rebuild every time, in the event a different build target is selected
$(BOOTROM_SOURCES):
	make -B -C ${BOOTROM_SRC_DIR} PBUS_CLK=${PBUS_CLK}

$(BOOTROM_TARGETS): $(BOOTROM_SOURCES) | $(build_dir)
	cp -f $(BOOTROM_SOURCES) $(build_dir)

# The following make target will peform some scala file shuffling if we are building
# the CEP ASIC target.  Otherwise, the chipyard will be "left alone" allowing a non-ASIC
# build to proceed *without* the CEP_Chipyard_ASIC submodule
PHONY: cep_preprocessing
cep_preprocessing: 
	@echo ""
	@echo "CEP: ----------------------------------------------------------------------"
	@echo "CEP:  Performing CEP Preprocessing step...."
	@echo "CEP: ----------------------------------------------------------------------"
ifeq "$(findstring cep_cosim_asic,${SUB_PROJECT})" "cep_cosim_asic"
ifneq (, $(shell git submodule status $(base_dir)/CEP_Chipyard_ASIC | grep '^-'))
$(error CEP_Chipyard_ASIC submodule has not been initialized)
endif
	@echo "CEP:  Staging an ASIC build..."
	-cp $(base_dir)/CEP_Chipyard_ASIC/chipyard_tobecopied/build.sbt.asic ${base_dir}/build.sbt
	-cp $(base_dir)/CEP_Chipyard_ASIC/chipyard_tobecopied/generators/chipyard/src/main/scala/DigitalTop.scala $(base_dir)/generators/chipyard/src/main/scala
	-cp $(base_dir)/CEP_Chipyard_ASIC/chipyard_tobecopied/generators/chipyard/src/main/scala/System.scala $(base_dir)/generators/chipyard/src/main/scala
	-cp $(base_dir)/CEP_Chipyard_ASIC/chipyard_tobecopied/generators/chipyard/src/main/scala/clocking/ClockBinders.scala $(base_dir)/generators/chipyard/src/main/scala/clocking
	-cp $(base_dir)/CEP_Chipyard_ASIC/chipyard_tobecopied/generators/chipyard/src/main/scala/config/AbstractCEPASICConfig.scala $(base_dir)/generators/chipyard/src/main/scala/config
	-cp $(base_dir)/CEP_Chipyard_ASIC/chipyard_tobecopied/generators/chipyard/src/main/scala/config/CEPASICConfig.scala $(base_dir)/generators/chipyard/src/main/scala/config
	-cp $(base_dir)/CEP_Chipyard_ASIC/chipyard_tobecopied/generators/chipyard/src/main/scala/config/fragments/CEPASICConfigFragments.scala $(base_dir)/generators/chipyard/src/main/scala/config/fragments
else
	@echo "CEP:  Staging a non-ASIC build..."
	-cp $(base_dir)/build.sbt.nonasic ${base_dir}/build.sbt
	-cp $(base_dir)/generators/chipyard/src/main/scala/DigitalTop.scala.nonasic $(base_dir)/generators/chipyard/src/main/scala/DigitalTop.scala
	-cp $(base_dir)/generators/chipyard/src/main/scala/System.scala.nonasic $(base_dir)/generators/chipyard/src/main/scala/System.scala
	-cp $(base_dir)/generators/chipyard/src/main/scala/clocking/ClockBinders.scala.nonasic $(base_dir)/generators/chipyard/src/main/scala/clocking/ClockBinders.scala
endif
	@echo "CEP: ----------------------------------------------------------------------"
	@echo ""

PHONY: cep_clean
cep_clean:
	@echo "CEP:  Performing CEP clean..."
	-rm -f $(CHIPYARD_BUILD_INFO)
	-rm -f $(base_dir)/build.sbt
	-rm -f $(base_dir)/generators/chipyard/src/main/scala/DigitalTop.scala
	-rm -f $(base_dir)/generators/chipyard/src/main/scala/System.scala
	-rm -f $(base_dir)/generators/chipyard/src/main/scala/clocking/ClockBinders.scala
	-rm -f $(base_dir)/generators/chipyard/src/main/scala/config/AbstractCEPASICConfig.scala
	-rm -f $(base_dir)/generators/chipyard/src/main/scala/config/CEPASICConfig.scala
	-rm -f $(base_dir)/generators/chipyard/src/main/scala/config/fragments/CEPASICConfigFragments.scala
#########################################################################################



#########################################################################################
# compile scala jars
#########################################################################################
$(CHIPYARD_CLASSPATH_TARGETS) &: $(CHIPYARD_SCALA_SOURCES) $(SCALA_BUILDTOOL_DEPS) $(CHIPYARD_VLOG_SOURCES)
	$(CHECK_SUBMODULES_COMMAND)
	mkdir -p $(dir $@)
	$(call run_sbt_assembly,$(SBT_PROJECT),$(CHIPYARD_CLASSPATH))

# order only dependency between sbt runs needed to avoid concurrent sbt runs
$(TAPEOUT_CLASSPATH_TARGETS) &: $(BARSTOOLS_SCALA_SOURCES) $(SCALA_BUILDTOOL_DEPS) $(BARSTOOLS_VLOG_SOURCES) | $(CHIPYARD_CLASSPATH_TARGETS)
	mkdir -p $(dir $@)
	$(call run_sbt_assembly,tapeout,$(TAPEOUT_CLASSPATH))

#########################################################################################
# verilog generation pipeline
#########################################################################################
# AG: must re-elaborate if cva6 sources have changed... otherwise just run firrtl compile
$(FIRRTL_FILE) $(ANNO_FILE) $(CHISEL_LOG_FILE) &: $(CHIPYARD_CLASSPATH_TARGETS) $(EXTRA_GENERATOR_REQS)
	mkdir -p $(build_dir)
	(set -o pipefail && $(call run_jar_scala_main,$(CHIPYARD_CLASSPATH),$(GENERATOR_PACKAGE).Generator,\
		--target-dir $(build_dir) \
		--name $(long_name) \
		--top-module $(MODEL_PACKAGE).$(MODEL) \
		--legacy-configs $(CONFIG_PACKAGE):$(CONFIG) \
		$(ASPECT_ARGS) \
		$(EXTRA_CHISEL_OPTIONS)) | tee $(CHISEL_LOG_FILE))

define mfc_extra_anno_contents
[
	{
		"class":"sifive.enterprise.firrtl.MarkDUTAnnotation",
		"target":"~$(MODEL)|$(TOP)"
	},
	{
		"class": "sifive.enterprise.firrtl.TestHarnessHierarchyAnnotation",
		"filename": "$(MFC_MODEL_HRCHY_JSON)"
	},
	{
		"class": "sifive.enterprise.firrtl.ModuleHierarchyAnnotation",
		"filename": "$(MFC_TOP_HRCHY_JSON)"
	}
]
endef
define sfc_extra_low_transforms_anno_contents
[
	{
		"class": "firrtl.stage.RunFirrtlTransformAnnotation",
		"transform": "barstools.tapeout.transforms.ExtraLowTransforms"
	}
]
endef
export mfc_extra_anno_contents
export sfc_extra_low_transforms_anno_contents
$(EXTRA_ANNO_FILE) $(MFC_EXTRA_ANNO_FILE) $(SFC_EXTRA_ANNO_FILE) &: $(ANNO_FILE)
	echo "$$mfc_extra_anno_contents" > $(MFC_EXTRA_ANNO_FILE)
	echo "$$sfc_extra_low_transforms_anno_contents" > $(SFC_EXTRA_ANNO_FILE)
	jq -s '[.[][]]' $(ANNO_FILE) $(MFC_EXTRA_ANNO_FILE) > $(EXTRA_ANNO_FILE)

.PHONY: firrtl
firrtl: $(FIRRTL_FILE) $(FINAL_ANNO_FILE)

#########################################################################################
# create verilog files rules and variables
#########################################################################################
SFC_MFC_TARGETS = \
	$(MFC_SMEMS_CONF) \
	$(MFC_TOP_SMEMS_JSON) \
	$(MFC_TOP_HRCHY_JSON) \
	$(MFC_MODEL_HRCHY_JSON) \
	$(MFC_MODEL_SMEMS_JSON) \
	$(MFC_FILELIST) \
	$(MFC_BB_MODS_FILELIST) \
	$(GEN_COLLATERAL_DIR)

SFC_REPL_SEQ_MEM = --infer-rw --repl-seq-mem -c:$(MODEL):-o:$(SFC_SMEMS_CONF)
MFC_BASE_LOWERING_OPTIONS ?= emittedLineLength=2048,noAlwaysComb,disallowLocalVariables,verifLabels,disallowPortDeclSharing,locationInfoStyle=wrapInAtSquareBracket

# DOC include start: FirrtlCompiler
# There are two possible cases for this step. In the first case, SFC
# compiles Chisel to CHIRRTL, and MFC compiles CHIRRTL to Verilog. Otherwise,
# when custom FIRRTL transforms are included or if a Fixed type is used within
# the dut, SFC compiles Chisel to LowFIRRTL and MFC compiles it to Verilog.
# Users can indicate to the Makefile of custom FIRRTL transforms by setting the
# "ENABLE_CUSTOM_FIRRTL_PASS" variable.
#
# hack: lower to low firrtl if Fixed types are found
# hack: when using dontTouch, io.cpu annotations are not removed by SFC,
# hence we remove them manually by using jq before passing them to firtool

$(SFC_LEVEL) $(EXTRA_FIRRTL_OPTIONS) &: $(FIRRTL_FILE)
ifeq (,$(ENABLE_CUSTOM_FIRRTL_PASS))
	echo $(if $(shell grep "Fixed<" $(FIRRTL_FILE)), low, none) > $(SFC_LEVEL)
	echo "$(EXTRA_BASE_FIRRTL_OPTIONS)" $(if $(shell grep "Fixed<" $(FIRRTL_FILE)), "$(SFC_REPL_SEQ_MEM)",) > $(EXTRA_FIRRTL_OPTIONS)
else
	echo low > $(SFC_LEVEL)
	echo "$(EXTRA_BASE_FIRRTL_OPTIONS)" "$(SFC_REPL_SEQ_MEM)" > $(EXTRA_FIRRTL_OPTIONS)
endif

$(MFC_LOWERING_OPTIONS):
	mkdir -p $(dir $@)
ifeq (,$(ENABLE_YOSYS_FLOW))
	echo "$(MFC_BASE_LOWERING_OPTIONS)" > $@
else
	echo "$(MFC_BASE_LOWERING_OPTIONS),disallowPackedArrays" > $@
endif

$(FINAL_ANNO_FILE): $(EXTRA_ANNO_FILE) $(SFC_EXTRA_ANNO_FILE) $(SFC_LEVEL)
	if [ $(shell cat $(SFC_LEVEL)) = low ]; then jq -s '[.[][]]' $(EXTRA_ANNO_FILE) $(SFC_EXTRA_ANNO_FILE) > $@; fi
	if [ $(shell cat $(SFC_LEVEL)) = none ]; then cat $(EXTRA_ANNO_FILE) > $@; fi
	touch $@

$(SFC_MFC_TARGETS) &: private TMP_DIR := $(shell mktemp -d -t cy-XXXXXXXX)
$(SFC_MFC_TARGETS) &: $(TAPEOUT_CLASSPATH_TARGETS) $(FIRRTL_FILE) $(FINAL_ANNO_FILE) $(SFC_LEVEL) $(EXTRA_FIRRTL_OPTIONS) $(MFC_LOWERING_OPTIONS)
	rm -rf $(GEN_COLLATERAL_DIR)
	$(call run_jar_scala_main,$(TAPEOUT_CLASSPATH),barstools.tapeout.transforms.GenerateModelStageMain,\
		--no-dedup \
		--output-file $(SFC_FIRRTL_BASENAME) \
		--output-annotation-file $(SFC_ANNO_FILE) \
		--target-dir $(GEN_COLLATERAL_DIR) \
		--input-file $(FIRRTL_FILE) \
		--annotation-file $(FINAL_ANNO_FILE) \
		--log-level $(FIRRTL_LOGLEVEL) \
		--allow-unrecognized-annotations \
		-X $(shell cat $(SFC_LEVEL)) \
		$(shell cat $(EXTRA_FIRRTL_OPTIONS)))
	-mv $(SFC_FIRRTL_BASENAME).lo.fir $(SFC_FIRRTL_FILE) 2> /dev/null # Optionally change file type when SFC generates LowFIRRTL
	@if [ $(shell cat $(SFC_LEVEL)) = low ]; then cat $(SFC_ANNO_FILE) | jq 'del(.[] | select(.target | test("io.cpu"))?)' > $(TMP_DIR)/unnec-anno-deleted.sfc.anno.json; fi
	@if [ $(shell cat $(SFC_LEVEL)) = low ]; then cat $(TMP_DIR)/unnec-anno-deleted.sfc.anno.json | jq 'del(.[] | select(.class | test("SRAMAnnotation"))?)' > $(TMP_DIR)/unnec-anno-deleted2.sfc.anno.json; fi
	@if [ $(shell cat $(SFC_LEVEL)) = low ]; then cat $(TMP_DIR)/unnec-anno-deleted2.sfc.anno.json > $(SFC_ANNO_FILE) && rm $(TMP_DIR)/unnec-anno-deleted.sfc.anno.json && rm $(TMP_DIR)/unnec-anno-deleted2.sfc.anno.json; fi
	firtool \
		--format=fir \
		--export-module-hierarchy \
		--verify-each=true \
		--warn-on-unprocessed-annotations \
		--disable-annotation-classless \
		--disable-annotation-unknown \
		--mlir-timing \
		--lowering-options=$(shell cat $(MFC_LOWERING_OPTIONS)) \
		--repl-seq-mem \
		--repl-seq-mem-file=$(MFC_SMEMS_CONF) \
		--annotation-file=$(SFC_ANNO_FILE) \
		--split-verilog \
		-o $(GEN_COLLATERAL_DIR) \
		$(SFC_FIRRTL_FILE)
	-mv $(SFC_SMEMS_CONF) $(MFC_SMEMS_CONF) 2> /dev/null
	$(SED) -i 's/.*/& /' $(MFC_SMEMS_CONF) # need trailing space for SFC macrocompiler
	touch $(MFC_BB_MODS_FILELIST) # if there are no BB's then the file might not be generated, instead always generate it
# DOC include end: FirrtlCompiler

$(TOP_MODS_FILELIST) $(MODEL_MODS_FILELIST) $(ALL_MODS_FILELIST) $(BB_MODS_FILELIST) $(MFC_MODEL_HRCHY_JSON_UNIQUIFIED) &: $(MFC_MODEL_HRCHY_JSON) $(MFC_TOP_HRCHY_JSON) $(MFC_FILELIST) $(MFC_BB_MODS_FILELIST)
	$(base_dir)/scripts/uniquify-module-names.py \
		--model-hier-json $(MFC_MODEL_HRCHY_JSON) \
		--top-hier-json $(MFC_TOP_HRCHY_JSON) \
		--in-all-filelist $(MFC_FILELIST) \
		--dut $(TOP) \
		--model $(MODEL) \
		--target-dir $(GEN_COLLATERAL_DIR) \
		--out-dut-filelist $(TOP_MODS_FILELIST) \
		--out-model-filelist $(MODEL_MODS_FILELIST) \
		--out-model-hier-json $(MFC_MODEL_HRCHY_JSON_UNIQUIFIED) \
		--gcpath $(GEN_COLLATERAL_DIR)
	$(SED) -e 's;^;$(GEN_COLLATERAL_DIR)/;' $(MFC_BB_MODS_FILELIST) > $(BB_MODS_FILELIST)
	$(SED) -i 's/\.\///' $(TOP_MODS_FILELIST)
	$(SED) -i 's/\.\///' $(MODEL_MODS_FILELIST)
	$(SED) -i 's/\.\///' $(BB_MODS_FILELIST)
	sort -u $(TOP_MODS_FILELIST) $(MODEL_MODS_FILELIST) $(BB_MODS_FILELIST) > $(ALL_MODS_FILELIST)

$(TOP_SMEMS_CONF) $(MODEL_SMEMS_CONF) &:  $(MFC_SMEMS_CONF) $(MFC_MODEL_HRCHY_JSON_UNIQUIFIED)
	$(base_dir)/scripts/split-mems-conf.py \
		--in-smems-conf $(MFC_SMEMS_CONF) \
		--in-model-hrchy-json $(MFC_MODEL_HRCHY_JSON_UNIQUIFIED) \
		--dut-module-name $(TOP) \
		--model-module-name $(MODEL) \
		--out-dut-smems-conf $(TOP_SMEMS_CONF) \
		--out-model-smems-conf $(MODEL_SMEMS_CONF)

# This file is for simulation only. VLSI flows should replace this file with one containing hard SRAMs
TOP_MACROCOMPILER_MODE ?= --mode synflops
$(TOP_SMEMS_FILE) $(TOP_SMEMS_FIR) &: $(TAPEOUT_CLASSPATH_TARGETS) $(TOP_SMEMS_CONF)
	$(call run_jar_scala_main,$(TAPEOUT_CLASSPATH),barstools.macros.MacroCompiler,-n $(TOP_SMEMS_CONF) -v $(TOP_SMEMS_FILE) -f $(TOP_SMEMS_FIR) $(TOP_MACROCOMPILER_MODE))
	touch $(TOP_SMEMS_FILE) $(TOP_SMEMS_FIR)

MODEL_MACROCOMPILER_MODE = --mode synflops
$(MODEL_SMEMS_FILE) $(MODEL_SMEMS_FIR) &: $(TAPEOUT_CLASSPATH_TARGETS) $(MODEL_SMEMS_CONF)
	$(call run_jar_scala_main,$(TAPEOUT_CLASSPATH),barstools.macros.MacroCompiler, -n $(MODEL_SMEMS_CONF) -v $(MODEL_SMEMS_FILE) -f $(MODEL_SMEMS_FIR) $(MODEL_MACROCOMPILER_MODE))
	touch $(MODEL_SMEMS_FILE) $(MODEL_SMEMS_FIR)

########################################################################################
# remove duplicate files and headers in list of simulation file inputs
# note: {MODEL,TOP}_BB_MODS_FILELIST is added as a req. so that the files get generated,
#       however it is really unneeded since ALL_MODS_FILELIST includes all BB files
########################################################################################
<<<<<<< HEAD
$(sim_common_files): $(sim_files) $(ALL_MODS_FILELIST) $(TOP_SMEMS_FILE) $(MODEL_SMEMS_FILE) $(BB_MODS_FILELIST)
	sort -u $(sim_files) $(ALL_MODS_FILELIST) | grep -v '.*\.\(svh\|h\)$$' > $@
ifeq "$(findstring cep,${SUB_PROJECT})" "cep"
	@${SORT_SCRIPT} ${sim_common_files} $(SORT_FILE)
endif
=======
$(sim_common_files): $(sim_files) $(ALL_MODS_FILELIST) $(TOP_SMEMS_FILE) $(MODEL_SMEMS_FILE) $(BB_MODS_FILELIST) $(EXT_FILELISTS)
ifneq (,$(EXT_FILELISTS))
	cat $(EXT_FILELISTS) > $@
else
	rm -f $@
endif
	sort -u $(sim_files) $(ALL_MODS_FILELIST) | grep -v '.*\.\(svh\|h\)$$' >> $@
>>>>>>> 766ea735
	echo "$(TOP_SMEMS_FILE)" >> $@
	echo "$(MODEL_SMEMS_FILE)" >> $@

#########################################################################################
# helper rule to just make verilog files
#########################################################################################
.PHONY: verilog
verilog: cep_preprocessing $(sim_common_files)

#########################################################################################
# helper rules to run simulations
#########################################################################################
.PHONY: run-binary run-binary-fast run-binary-debug run-fast
	%.check-exists check-binary check-binaries

check-binary:
ifeq (,$(BINARY))
	$(error BINARY variable is not set. Set it to the simulation binary)
endif

check-binaries:
ifeq (,$(BINARIES))
	$(error BINARIES variable is not set. Set it to the list of simulation binaries to run)
endif

%.check-exists:
	if [ "$*" != "none" ] && [ ! -f "$*" ]; then printf "\n\nBinary $* not found\n\n"; exit 1; fi

# allow you to override sim prereq
ifeq (,$(BREAK_SIM_PREREQ))
SIM_PREREQ = $(sim)
SIM_DEBUG_PREREQ = $(sim_debug)
endif

# Function to generate the loadmem flag. First arg is the binary
ifeq ($(LOADMEM),1)
# If LOADMEM=1, assume BINARY is the loadmem elf
get_loadmem_flag = +loadmem=$(1)
else ifneq ($(LOADMEM),)
# Otherwise, assume the variable points to an elf file
get_loadmem_flag = +loadmem=$(LOADMEM)
endif

ifneq ($(LOADARCH),)
get_loadarch_flag = +loadarch=$(subst mem.elf,loadarch,$(1))
endif

# get the output path base name for simulation outputs, First arg is the binary
get_sim_out_name = $(output_dir)/$(call get_out_name,$(1))
# sim flags that are common to run-binary/run-binary-fast/run-binary-debug
get_common_sim_flags = $(SIM_FLAGS) $(EXTRA_SIM_FLAGS) $(SEED_FLAG) $(call get_loadmem_flag,$(1)) $(call get_loadarch_flag,$(1))

.PHONY: %.run %.run.debug %.run.fast

# run normal binary with hardware-logged insn dissassembly
run-binary: check-binary $(BINARY).run
run-binaries: check-binaries $(addsuffix .run,$(BINARIES))

%.run: %.check-exists $(SIM_PREREQ) | $(output_dir)
	(set -o pipefail && $(NUMA_PREFIX) $(sim) \
		$(PERMISSIVE_ON) \
		$(call get_common_sim_flags,$*) \
		$(VERBOSE_FLAGS) \
		$(PERMISSIVE_OFF) \
		$* \
		$(BINARY_ARGS) \
		</dev/null 2> >(spike-dasm > $(call get_sim_out_name,$*).out) | tee $(call get_sim_out_name,$*).log)

# run simulator as fast as possible (no insn disassembly)
run-binary-fast: check-binary $(BINARY).run.fast
run-binaries-fast: check-binaries $(addsuffix .run.fast,$(BINARIES))

%.run.fast: %.check-exists $(SIM_PREREQ) | $(output_dir)
	(set -o pipefail && $(NUMA_PREFIX) $(sim) \
		$(PERMISSIVE_ON) \
		$(call get_common_sim_flags,$*) \
		$(PERMISSIVE_OFF) \
		$* \
		$(BINARY_ARGS) \
		</dev/null | tee $(call get_sim_out_name,$*).log)

# run simulator with as much debug info as possible
run-binary-debug: check-binary $(BINARY).run.debug
run-binaries-debug: check-binaries $(addsuffix .run.debug,$(BINARIES))

%.run.debug: %.check-exists $(SIM_DEBUG_PREREQ) | $(output_dir)
	if [ "$*" != "none" ]; then riscv64-unknown-elf-objdump -D -S $* > $(call get_sim_out_name,$*).dump ; fi
	(set -o pipefail && $(NUMA_PREFIX) $(sim_debug) \
		$(PERMISSIVE_ON) \
		$(call get_common_sim_flags,$*) \
		$(VERBOSE_FLAGS) \
		$(call get_waveform_flag,$(call get_sim_out_name,$*)) \
		$(PERMISSIVE_OFF) \
		$* \
		$(BINARY_ARGS) \
		</dev/null 2> >(spike-dasm > $(call get_sim_out_name,$*).out) | tee $(call get_sim_out_name,$*).log)

run-fast: run-asm-tests-fast run-bmark-tests-fast

#########################################################################################
# helper rules to run simulator with fast loadmem
# LEGACY - use LOADMEM=1 instead
#########################################################################################
run-binary-hex: $(BINARY).run
run-binary-hex: override SIM_FLAGS += +loadmem=$(BINARY)
run-binary-debug-hex: $(BINARY).run.debug
run-binary-debug-hex: override SIM_FLAGS += +loadmem=$(BINARY)
run-binary-fast-hex: $(BINARY).run.fast
run-binary-fast-hex: override SIM_FLAGS += +loadmem=$(BINARY)

#########################################################################################
# run assembly/benchmarks rules
#########################################################################################
$(output_dir):
	mkdir -p $@

$(output_dir)/%: $(RISCV)/riscv64-unknown-elf/share/riscv-tests/isa/% | $(output_dir)
	ln -sf $< $@

$(output_dir)/%.run: $(output_dir)/% $(SIM_PREREQ)
	(set -o pipefail && $(NUMA_PREFIX) $(sim) $(PERMISSIVE_ON) $(SIM_FLAGS) $(EXTRA_SIM_FLAGS) $(SEED_FLAG) $(PERMISSIVE_OFF) $< </dev/null | tee $<.log) && touch $@

$(output_dir)/%.out: $(output_dir)/% $(SIM_PREREQ)
	(set -o pipefail && $(NUMA_PREFIX) $(sim) $(PERMISSIVE_ON) $(SIM_FLAGS) $(EXTRA_SIM_FLAGS) $(SEED_FLAG) $(VERBOSE_FLAGS) $(PERMISSIVE_OFF) $< </dev/null 2> >(spike-dasm > $@) | tee $<.log)

#########################################################################################
# include build/project specific makefrags made from the generator
#########################################################################################
ifneq ($(filter run% %.run %.out %.vpd %.vcd %.fsdb,$(MAKECMDGOALS)),)
-include $(build_dir)/$(long_name).d
endif

#######################################
# Rules for building DRAMSim2 library
#######################################
dramsim_dir = $(base_dir)/tools/DRAMSim2
dramsim_lib = $(dramsim_dir)/libdramsim.a

$(dramsim_lib):
	$(MAKE) -C $(dramsim_dir) $(notdir $@)

################################################
# Helper to run SBT
################################################
SBT_COMMAND ?= shell
.PHONY: launch-sbt
launch-sbt:
	cd $(base_dir) && $(SBT) "$(SBT_COMMAND)"

#########################################################################################
# print help text (and other help)
#########################################################################################
# helper to add newlines (avoid bash argument too long)
define \n


endef

.PHONY: find-config-fragments
find-config-fragments:
	$(call run_scala_main,chipyard,chipyard.ConfigFinder,)

.PHONY: help
help:
	@for line in $(HELP_LINES); do echo "$$line"; done

#########################################################################################
# Check submodule status
#########################################################################################

.PHONY: check-submodule-status
check-submodule-status:
	$(CHECK_SUBMODULES_COMMAND)

#########################################################################################
# Implicit rule handling
#########################################################################################
# Disable all suffix rules to improve Make performance on systems running older
# versions of Make
.SUFFIXES:

.PHONY: print-%
# Print any variable and it's origin. This helps figure out where the
# variable was defined and to distinguish between empty and undefined.
print-%:
	@echo "$*=$($*)"
	@echo "Origin is: $(origin $*)"<|MERGE_RESOLUTION|>--- conflicted
+++ resolved
@@ -391,13 +391,6 @@
 # note: {MODEL,TOP}_BB_MODS_FILELIST is added as a req. so that the files get generated,
 #       however it is really unneeded since ALL_MODS_FILELIST includes all BB files
 ########################################################################################
-<<<<<<< HEAD
-$(sim_common_files): $(sim_files) $(ALL_MODS_FILELIST) $(TOP_SMEMS_FILE) $(MODEL_SMEMS_FILE) $(BB_MODS_FILELIST)
-	sort -u $(sim_files) $(ALL_MODS_FILELIST) | grep -v '.*\.\(svh\|h\)$$' > $@
-ifeq "$(findstring cep,${SUB_PROJECT})" "cep"
-	@${SORT_SCRIPT} ${sim_common_files} $(SORT_FILE)
-endif
-=======
 $(sim_common_files): $(sim_files) $(ALL_MODS_FILELIST) $(TOP_SMEMS_FILE) $(MODEL_SMEMS_FILE) $(BB_MODS_FILELIST) $(EXT_FILELISTS)
 ifneq (,$(EXT_FILELISTS))
 	cat $(EXT_FILELISTS) > $@
@@ -405,7 +398,6 @@
 	rm -f $@
 endif
 	sort -u $(sim_files) $(ALL_MODS_FILELIST) | grep -v '.*\.\(svh\|h\)$$' >> $@
->>>>>>> 766ea735
 	echo "$(TOP_SMEMS_FILE)" >> $@
 	echo "$(MODEL_SMEMS_FILE)" >> $@
 
