--- conflicted
+++ resolved
@@ -35,20 +35,12 @@
 "   EXTRA_CHISEL_OPTIONS      = additional options to pass to the Chisel compiler" \
 "   EXTRA_FIRRTL_OPTIONS      = additional options to pass to the FIRRTL compiler"
 
-<<<<<<< HEAD
-EXTRA_GENERATOR_REQS 	?= $(BOOTROM_TARGETS) $(CHIPYARD_BUILD_INFO)
-EXTRA_SIM_CXXFLAGS   	?=
-EXTRA_SIM_LDFLAGS    	?=
-EXTRA_SIM_SOURCES    	?=
-EXTRA_SIM_REQS       	?=
-=======
-EXTRA_GENERATOR_REQS ?= $(BOOTROM_TARGETS)
-EXTRA_SIM_CXXFLAGS   ?=
-EXTRA_SIM_LDFLAGS    ?=
-EXTRA_SIM_SOURCES    ?=
-EXTRA_SIM_REQS       ?=
-ENABLE_CUSTOM_FIRRTL_PASS += $(ENABLE_YOSYS_FLOW)
->>>>>>> 7475bfb1
+EXTRA_GENERATOR_REQS 		?= $(BOOTROM_TARGETS) $(CHIPYARD_BUILD_INFO)
+EXTRA_SIM_CXXFLAGS   		?=
+EXTRA_SIM_LDFLAGS    		?=
+EXTRA_SIM_SOURCES    		?=
+EXTRA_SIM_REQS       		?=
+ENABLE_CUSTOM_FIRRTL_PASS 	+= $(ENABLE_YOSYS_FLOW)
 
 #----------------------------------------------------------------------------
 HELP_SIMULATION_VARIABLES += \
@@ -363,28 +355,19 @@
 # note: {MODEL,TOP}_BB_MODS_FILELIST is added as a req. so that the files get generated,
 #       however it is really unneeded since ALL_MODS_FILELIST includes all BB files
 ########################################################################################
-<<<<<<< HEAD
-$(sim_common_files): $(sim_files) $(sim_top_blackboxes) $(sim_harness_blackboxes)
-	sort -u $^ | grep -v '.*\.\(svh\|h\)$$' > $@
+$(sim_common_files): $(sim_files) $(ALL_MODS_FILELIST) $(TOP_SMEMS_FILE) $(MODEL_SMEMS_FILE) $(TOP_BB_MODS_FILELIST) $(MODEL_BB_MODS_FILELIST)
+	sort -u $(sim_files) $(ALL_MODS_FILELIST) | grep -v '.*\.\(svh\|h\)$$' > $@
 ifeq "$(findstring cep,${SUB_PROJECT})" "cep"
 	@${SORT_SCRIPT} ${sim_common_files} $(SORT_FILE)
 endif
-=======
-$(sim_common_files): $(sim_files) $(ALL_MODS_FILELIST) $(TOP_SMEMS_FILE) $(MODEL_SMEMS_FILE) $(TOP_BB_MODS_FILELIST) $(MODEL_BB_MODS_FILELIST)
-	sort -u $(sim_files) $(ALL_MODS_FILELIST) | grep -v '.*\.\(svh\|h\)$$' > $@
 	echo "$(TOP_SMEMS_FILE)" >> $@
 	echo "$(MODEL_SMEMS_FILE)" >> $@
->>>>>>> 7475bfb1
 
 #########################################################################################
 # helper rule to just make verilog files
 #########################################################################################
 .PHONY: verilog
-<<<<<<< HEAD
-verilog: $(sim_vsrcs) $(sim_common_files)
-=======
 verilog: $(sim_common_files)
->>>>>>> 7475bfb1
 
 #########################################################################################
 # helper rules to run simulations
